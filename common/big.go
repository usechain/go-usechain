// Copyright 2014 The go-ethereum Authors
// This file is part of the go-ethereum library.
//
// The go-ethereum library is free software: you can redistribute it and/or modify
// it under the terms of the GNU Lesser General Public License as published by
// the Free Software Foundation, either version 3 of the License, or
// (at your option) any later version.
//
// The go-ethereum library is distributed in the hope that it will be useful,
// but WITHOUT ANY WARRANTY; without even the implied warranty of
// MERCHANTABILITY or FITNESS FOR A PARTICULAR PURPOSE. See the
// GNU Lesser General Public License for more details.
//
// You should have received a copy of the GNU Lesser General Public License
// along with the go-ethereum library. If not, see <http://www.gnu.org/licenses/>.

package common

import "math/big"

// Common big integers often used
var (
	Big1   = big.NewInt(1)
	Big2   = big.NewInt(2)
	Big3   = big.NewInt(3)
	Big0   = big.NewInt(0)
	Big32  = big.NewInt(32)
	Big256 = big.NewInt(256)
	Big257 = big.NewInt(257)

	BlockSlot            = big.NewInt(25)
	VoteSlot             = big.NewInt(10)
	PunishMinerThreshold = big.NewInt(100)
	MaxCommitteemanCount = 5
<<<<<<< HEAD
	BlockInterval = 5
)

func GetIndexForVote(t1 int64, t2 int64) uint64 {
	index := uint64(0)
	if t1 > t2 {
		index = uint64(t1 - t2) / 60
	}
	return index
}
=======
	BlockInterval        = 5
)
>>>>>>> 01a01f7c
<|MERGE_RESOLUTION|>--- conflicted
+++ resolved
@@ -32,8 +32,7 @@
 	VoteSlot             = big.NewInt(10)
 	PunishMinerThreshold = big.NewInt(100)
 	MaxCommitteemanCount = 5
-<<<<<<< HEAD
-	BlockInterval = 5
+	BlockInterval        = 5
 )
 
 func GetIndexForVote(t1 int64, t2 int64) uint64 {
@@ -42,8 +41,4 @@
 		index = uint64(t1 - t2) / 60
 	}
 	return index
-}
-=======
-	BlockInterval        = 5
-)
->>>>>>> 01a01f7c
+}