--- conflicted
+++ resolved
@@ -80,11 +80,7 @@
 			return nil, nil, 0, err
 		}
 		hash := common.BytesToHash(txs[0].Data()[:common.HashLength])
-<<<<<<< HEAD
 		height := common.BytesToUint64(txs[0].Data()[common.HashLength:common.HashLength+8])
-=======
-		height := common.BytesToUint64(txs[0].Data()[common.HashLength : common.HashLength+8])
->>>>>>> 28e6422c
 		index := common.BytesToUint64(txs[0].Data()[common.HashLength+8:])
 		count := 1
 		for i := 1; i < txs.Len(); i++ {
@@ -125,11 +121,6 @@
 			return nil, nil, 0, err2
 		}
 		sender := msg.From()
-<<<<<<< HEAD
-		if tx.Flag() == 1 {
-			err := ValidatePbftTx(statedb, big.NewInt(block.Number().Int64()-1), false, 0, tx, common.Address(sender))
-=======
-
 		switch tx.Flag() {
 		case types.TxPbft:
 			// If it's vote transaction, verify & return
@@ -159,7 +150,6 @@
 			}
 		case types.TxReward:
 			err := ValidateRewardTx(statedb, tx, sender)
->>>>>>> 28e6422c
 			if err != nil {
 				return nil, nil, 0, err
 			}
