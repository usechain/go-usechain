--- conflicted
+++ resolved
@@ -29,11 +29,6 @@
 	"github.com/usechain/go-usechain/core/vm"
 	"github.com/usechain/go-usechain/crypto"
 	"github.com/usechain/go-usechain/params"
-<<<<<<< HEAD
-=======
-	"math"
-	"math/big"
->>>>>>> 80c2779f
 )
 
 // StateProcessor is a basic Processor, which takes care of transitioning
