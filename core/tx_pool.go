// Copyright 2018 The go-usechain Authors
// This file is part of the go-usechain library.
//
// The go-usechain library is free software: you can redistribute it and/or modify
// it under the terms of the GNU Lesser General Public License as published by
// the Free Software Foundation, either version 3 of the License, or
// (at your option) any later version.
//
// The go-usechain library is distributed in the hope that it will be useful,
// but WITHOUT ANY WARRANTY; without even the implied warranty of
// MERCHANTABILITY or FITNESS FOR A PARTICULAR PURPOSE. See the
// GNU Lesser General Public License for more details.
//
// You should have received a copy of the GNU Lesser General Public License
// along with the go-usechain library. If not, see <http://www.gnu.org/licenses/>.

package core

import (
	"errors"
	"fmt"
	"math"
	"math/big"
	"sort"
	"sync"
	"time"

	"github.com/usechain/go-usechain/accounts"
	"github.com/usechain/go-usechain/common"
	"github.com/usechain/go-usechain/common/hexutil"
	"github.com/usechain/go-usechain/contracts/manager"
	"github.com/usechain/go-usechain/core/state"
	"github.com/usechain/go-usechain/core/types"
	"github.com/usechain/go-usechain/ethdb"
	"github.com/usechain/go-usechain/event"
	"github.com/usechain/go-usechain/log"
	"github.com/usechain/go-usechain/metrics"
	"github.com/usechain/go-usechain/params"
	"gopkg.in/karalabe/cookiejar.v2/collections/prque"
)

const (
	// chainHeadChanSize is the size of channel listening to ChainHeadEvent.
	chainHeadChanSize = 10
	// rmTxChanSize is the size of channel listening to RemovedTransactionEvent.
	rmTxChanSize = 10
	// scoreLimit in rewardTx
	scoreLimit = 100000
)

var (
	// ErrInvalidSender is returned if the transaction contains an invalid signature.
	ErrInvalidSender = errors.New("invalid sender")

	// ErrNonceTooLow is returned if the nonce of a transaction is lower than the
	// one present in the local chain.
	ErrNonceTooLow = errors.New("nonce too low")

	// ErrUnderpriced is returned if a transaction's gas price is below the minimum
	// configured for the transaction pool.
	ErrUnderpriced = errors.New("transaction underpriced")

	// ErrReplaceUnderpriced is returned if a transaction is attempted to be replaced
	// with a different one without the required price bump.
	ErrReplaceUnderpriced = errors.New("replacement transaction underpriced")

	// ErrInsufficientFunds is returned if the total cost of executing a transaction
	// is higher than the balance of the user's account.
	ErrInsufficientFunds = errors.New("insufficient funds for gas * price + value")

	// ErrInvalidAuthenticationsig is returned if the authentication signature is invaild
	ErrInvalidAuthenticationsig = errors.New("invalid authentication signature")

	// ErrAuthenticationDuplicate is returned if the authentication been duplicated
	ErrAuthenticationDuplicated = errors.New("authentication duplicated, the address has already certificated")

	// ErrIllegalAddress is returned if the tx source&dest addr is illegal
	ErrIllegalAddress = errors.New("illegal address, pls do the authentication or becareful about the dest addr")

	// ErrIllegalDestAddress is returned if the tx dest addr is illegal
	ErrIllegalDestAddress = errors.New("illegal destination address")

	// ErrIllegalSourceAddress is returned if the tx source addr is illegal
	ErrIllegalSourceAddress = errors.New("illegal source address")

	// ErrIntrinsicGas is returned if the transaction is specified to use less gas
	// than required to start the invocation.
	ErrIntrinsicGas = errors.New("intrinsic gas too low")

	// ErrGasLimit is returned if a transaction's requested gas limit exceeds the
	// maximum allowance of the current block.
	ErrGasLimit = errors.New("exceeds block gas limit")

	// ErrNegativeValue is a sanity error to ensure noone is able to specify a
	// transaction with a negative value.
	ErrNegativeValue = errors.New("negative value")

	// ErrOversizedData is returned if the input data of a transaction is greater
	// than some meaningful limit a user might use. This is not a consensus error
	// making the transaction invalid, rather a DOS protection.
	ErrOversizedData = errors.New("oversized data")

	// ErrPbftTo is returned if to is not nil in a pbft transaction
	ErrTxpoolFull = errors.New("the txpool is already full")

	// ErrPbftTo is returned if to is not nil in a pbft transaction
	ErrPbftTo = errors.New("invalid receiver in pbft transaction")

	// ErrPbftAmount is returned if amount is not zero in a pbft transaction
	ErrPbftAmount = errors.New("invalid amount in pbft transaction")

	// ErrPbftGas is returned if gas is not zero in a pbft transaction
	ErrPbftGas = errors.New("invalid gas in pbft transaction")

	// ErrPbftPrice is returned if price is not zero in a pbft transaction
	ErrPbftPrice = errors.New("invalid price in pbft transaction")

	// ErrPbftPrice is returned if price is not zero in a pbft transaction
	ErrPbftSender = errors.New("invalid sender in pbft transaction")

	// ErrPbftPayloadLen is returned if length of payload is invalid in a pbft transaction
	ErrPbftPayloadLen = errors.New("invalid length of payload in a pbft transaction")

	// ErrPbftPayload is returned if payload is invalid in a pbft transaction
	ErrPbftPayload = errors.New("invalid payload in a pbft transaction")

	// ErrPbftHeight is returned if vote height % VoteSlot != VoteSlot - 1
	ErrPbftHeight = errors.New("invalid vote height in a pbft transaction")

	// ErrOverduePbftHeight is returned if vote height is less than current chain height
	ErrOverduePbftHeight = errors.New("overdue vote height in a pbft transaction")

	// ErrPbftIndex is returned if vote index is error
	ErrPbftIndex = errors.New("invalid vote index in a pbft transaction")

	ErrPermission = errors.New("account locked")

	ErrLockedBalance = errors.New("account balance locked")

	ErrLockSender = errors.New("locking account transaction can only send by committee")

	// ErrCommentTo is returned if comment receipt
	ErrCommentTo = errors.New("invalid receiver in comment transaction")

	// ErrCommentAmount is returned if amount is not zero in a comment transaction
	ErrCommentAmount = errors.New("invalid amount in comment transaction")
)

var (
	evictionInterval    = time.Minute     // Time interval to check for evictable transactions
	statsReportInterval = 8 * time.Second // Time interval to report transaction pool stats
)

var (
	// Metrics for the pending pool
	pendingDiscardCounter   = metrics.NewRegisteredCounter("txpool/pending/discard", nil)
	pendingReplaceCounter   = metrics.NewRegisteredCounter("txpool/pending/replace", nil)
	pendingRateLimitCounter = metrics.NewRegisteredCounter("txpool/pending/ratelimit", nil) // Dropped due to rate limiting
	pendingNofundsCounter   = metrics.NewRegisteredCounter("txpool/pending/nofunds", nil)   // Dropped due to out-of-funds

	// Metrics for the queued pool
	queuedDiscardCounter   = metrics.NewRegisteredCounter("txpool/queued/discard", nil)
	queuedReplaceCounter   = metrics.NewRegisteredCounter("txpool/queued/replace", nil)
	queuedRateLimitCounter = metrics.NewRegisteredCounter("txpool/queued/ratelimit", nil) // Dropped due to rate limiting
	queuedNofundsCounter   = metrics.NewRegisteredCounter("txpool/queued/nofunds", nil)   // Dropped due to out-of-funds

	// General tx metrics
	invalidTxCounter     = metrics.NewRegisteredCounter("txpool/invalid", nil)
	underpricedTxCounter = metrics.NewRegisteredCounter("txpool/underpriced", nil)
)

// TxStatus is the current status of a transaction as seen by the pool.
type TxStatus uint

const (
	TxStatusUnknown TxStatus = iota
	TxStatusQueued
	TxStatusPending
	TxStatusIncluded
	TxStatusPbft
)

// blockChain provides the state of blockchain and current gas limit to do
// some pre checks in tx pool and event subscribers.
type blockChain interface {
	CurrentBlock() *types.Block
	GetBlock(hash common.Hash, number uint64) *types.Block
	StateAt(root common.Hash) (*state.StateDB, error)
	chainDb() ethdb.Database

	SubscribeChainHeadEvent(ch chan<- ChainHeadEvent) event.Subscription
}

// TxPoolConfig are the configuration parameters of the transaction pool.
type TxPoolConfig struct {
	NoLocals  bool          // Whether local transaction handling should be disabled
	Journal   string        // Journal of local transactions to survive node restarts
	Rejournal time.Duration // Time interval to regenerate the local transaction journal

	PriceLimit  uint64 // Minimum gas price to enforce for acceptance into the pool
	PriceBump   uint64 // Minimum price bump percentage to replace an already existing transaction (nonce)
	LowestPrice int64

	AccountSlots uint64 // Minimum number of executable transaction slots guaranteed per account
	GlobalSlots  uint64 // Maximum number of executable transaction slots for all accounts
	AccountQueue uint64 // Maximum number of non-executable transaction slots permitted per account
	GlobalQueue  uint64 // Maximum number of non-executable transaction slots for all accounts

	Lifetime time.Duration // Maximum amount of time non-executable transaction are queued
}

// DefaultTxPoolConfig contains the default configurations for the transaction
// pool.
var DefaultTxPoolConfig = TxPoolConfig{
	Journal:   "transactions.rlp",
	Rejournal: time.Hour,

	PriceLimit:  1000000,
	PriceBump:   10,
	LowestPrice: 1 * params.Shannon,

	AccountSlots: 16,
	GlobalSlots:  4096 * 2,
	///TODO: need to get a suitable parameters, and avoid TX DDOS attack
	AccountQueue: 64 * 32,
	GlobalQueue:  1024 * 16,

	Lifetime: 3 * time.Hour,
}

// sanitize checks the provided user configurations and changes anything that's
// unreasonable or unworkable.
func (config *TxPoolConfig) sanitize() TxPoolConfig {
	conf := *config
	if conf.Rejournal < time.Second {
		log.Warn("Sanitizing invalid txpool journal time", "provided", conf.Rejournal, "updated", time.Second)
		conf.Rejournal = time.Second
	}
	if conf.PriceLimit < 1 {
		log.Warn("Sanitizing invalid txpool price limit", "provided", conf.PriceLimit, "updated", DefaultTxPoolConfig.PriceLimit)
		conf.PriceLimit = DefaultTxPoolConfig.PriceLimit
	}
	if conf.PriceBump < 1 {
		log.Warn("Sanitizing invalid txpool price bump", "provided", conf.PriceBump, "updated", DefaultTxPoolConfig.PriceBump)
		conf.PriceBump = DefaultTxPoolConfig.PriceBump
	}
	return conf
}

// TxPool contains all currently known transactions. Transactions
// enter the pool when they are received from the network or submitted
// locally. They exit the pool when they are included in the blockchain.
//
// The pool separates processable transactions (which can be applied to the
// current state) and future transactions. Transactions move between those
// two states over time as they are received and processed.
type TxPool struct {
	config       TxPoolConfig
	chainconfig  *params.ChainConfig
	chain        blockChain
	gasPrice     *big.Int
	txFeed       event.Feed
	scope        event.SubscriptionScope
	chainHeadCh  chan ChainHeadEvent
	chainHeadSub event.Subscription
	signer       types.Signer
	mu           sync.RWMutex

	currentState  *state.StateDB      // Current state in the blockchain head
	pendingState  *state.ManagedState // Pending state tracking virtual nonces
	currentMaxGas uint64              // Current gas limit for transaction caps

	locals  *accountSet // Set of local transaction to exempt from eviction rules
	journal *txJournal  // Journal of local transaction to back up to disk

	pending map[common.Address]*txList         // All currently processable transactions
	queue   map[common.Address]*txList         // Queued but non-processable transactions
	beats   map[common.Address]time.Time       // Last heartbeat from each known account
	all     map[common.Hash]*types.Transaction // All transactions to allow lookups
	priced  *txPricedList                      // All transactions sorted by price

	wg sync.WaitGroup // for shutdown sync

	homestead      bool
	accountManager *accounts.Manager
}

// NewTxPool creates a new transaction pool to gather, sort and filter inbound
// transactions from the network.
func NewTxPool(config TxPoolConfig, chainconfig *params.ChainConfig, chain blockChain, manager *accounts.Manager) *TxPool {
	// Sanitize the input to ensure no vulnerable gas prices are set
	config = (&config).sanitize()

	// Create the transaction pool with its initial settings
	pool := &TxPool{
		config:         config,
		chainconfig:    chainconfig,
		chain:          chain,
		signer:         types.NewEIP155Signer(chainconfig.ChainId),
		pending:        make(map[common.Address]*txList),
		queue:          make(map[common.Address]*txList),
		beats:          make(map[common.Address]time.Time),
		all:            make(map[common.Hash]*types.Transaction),
		chainHeadCh:    make(chan ChainHeadEvent, chainHeadChanSize),
		gasPrice:       new(big.Int).SetUint64(config.PriceLimit),
		accountManager: manager,
	}
	pool.locals = newAccountSet(pool.signer)
	pool.priced = newTxPricedList(&pool.all)
	pool.reset(nil, chain.CurrentBlock().Header())

	// If local transactions and journaling is enabled, load from disk
	if !config.NoLocals && config.Journal != "" {
		pool.journal = newTxJournal(config.Journal)

		if err := pool.journal.load(pool.AddLocals); err != nil {
			log.Warn("Failed to load transaction journal", "err", err)
		}
		if err := pool.journal.rotate(pool.local()); err != nil {
			log.Warn("Failed to rotate transaction journal", "err", err)
		}
	}
	// Subscribe events from blockchain
	pool.chainHeadSub = pool.chain.SubscribeChainHeadEvent(pool.chainHeadCh)

	// Start the event loop and return
	pool.wg.Add(1)
	go pool.loop()

	return pool
}

// loop is the transaction pool's main event loop, waiting for and reacting to
// outside blockchain events as well as for various reporting and transaction
// eviction events.
func (pool *TxPool) loop() {
	defer pool.wg.Done()

	// Start the stats reporting and transaction eviction tickers
	var prevPending, prevQueued, prevPbft, prevStales int

	report := time.NewTicker(statsReportInterval)
	defer report.Stop()

	evict := time.NewTicker(evictionInterval)
	defer evict.Stop()

	journal := time.NewTicker(pool.config.Rejournal)
	defer journal.Stop()

	// Track the previous head headers for transaction reorgs
	head := pool.chain.CurrentBlock()

	// Keep waiting for and reacting to the various events
	for {
		select {
		// Handle ChainHeadEvent
		case ev := <-pool.chainHeadCh:
			if ev.Block != nil {
				pool.mu.Lock()
				if pool.chainconfig.IsHomestead(ev.Block.Number()) {
					pool.homestead = true
				}
				pool.reset(head.Header(), ev.Block.Header())
				head = ev.Block

				pool.mu.Unlock()
			}
		// Be unsubscribed due to system stopped
		case <-pool.chainHeadSub.Err():
			return

		// Handle stats reporting ticks
		case <-report.C:
			pool.mu.RLock()
			pending, queued, pbft := pool.stats()
			stales := pool.priced.stales
			pool.mu.RUnlock()

			if pending != prevPending || queued != prevQueued || pbft != prevPbft || stales != prevStales {
				log.Debug("Transaction pool status report", "executable", pending, "queued", queued, "pbft", pbft, "stales", stales)
				prevPending, prevQueued, prevPbft, prevStales = pending, queued, pbft, stales
			}

		// Handle inactive account transaction eviction
		case <-evict.C:
			pool.mu.Lock()
			for addr := range pool.queue {
				// Skip local transactions from the eviction mechanism
				if pool.locals.contains(addr) {
					continue
				}
				// Any non-locals old enough should be removed
				if time.Since(pool.beats[addr]) > pool.config.Lifetime {
					for _, tx := range pool.queue[addr].Flatten() {
						pool.removeTx(tx.Hash())
					}
				}
			}
			pool.mu.Unlock()

		// Handle local transaction journal rotation
		case <-journal.C:
			if pool.journal != nil {
				pool.mu.Lock()
				if err := pool.journal.rotate(pool.local()); err != nil {
					log.Warn("Failed to rotate local tx journal", "err", err)
				}
				pool.mu.Unlock()
			}
		}
	}
}

// lockedReset is a wrapper around reset to allow calling it in a thread safe
// manner. This method is only ever used in the tester!
func (pool *TxPool) lockedReset(oldHead, newHead *types.Header) {
	pool.mu.Lock()
	defer pool.mu.Unlock()

	pool.reset(oldHead, newHead)
}

// reset retrieves the current state of the blockchain and ensures the content
// of the transaction pool is valid with regard to the chain state.
func (pool *TxPool) reset(oldHead, newHead *types.Header) {
	// If we're reorging an old state, reinject all dropped transactions
	var reinject types.Transactions

	if oldHead != nil && oldHead.Hash() != newHead.ParentHash {
		// If the reorg is too deep, avoid doing it (will happen during fast sync)
		oldNum := oldHead.Number.Uint64()
		newNum := newHead.Number.Uint64()

		if depth := uint64(math.Abs(float64(oldNum) - float64(newNum))); depth > 64 {
			log.Debug("Skipping deep transaction reorg", "depth", depth)
		} else {
			// Reorg seems shallow enough to pull in all transactions into memory
			var discarded, included types.Transactions

			var (
				rem = pool.chain.GetBlock(oldHead.Hash(), oldHead.Number.Uint64())
				add = pool.chain.GetBlock(newHead.Hash(), newHead.Number.Uint64())
			)
			for rem.NumberU64() > add.NumberU64() {
				discarded = append(discarded, rem.Transactions()...)
				if rem = pool.chain.GetBlock(rem.ParentHash(), rem.NumberU64()-1); rem == nil {
					log.Error("Unrooted old chain seen by tx pool", "block", oldHead.Number, "hash", oldHead.Hash())
					return
				}
			}
			for add.NumberU64() > rem.NumberU64() {
				included = append(included, add.Transactions()...)
				if add = pool.chain.GetBlock(add.ParentHash(), add.NumberU64()-1); add == nil {
					log.Error("Unrooted new chain seen by tx pool", "block", newHead.Number, "hash", newHead.Hash())
					return
				}
			}
			for rem.Hash() != add.Hash() {
				discarded = append(discarded, rem.Transactions()...)
				if rem = pool.chain.GetBlock(rem.ParentHash(), rem.NumberU64()-1); rem == nil {
					log.Error("Unrooted old chain seen by tx pool", "block", oldHead.Number, "hash", oldHead.Hash())
					return
				}
				included = append(included, add.Transactions()...)
				if add = pool.chain.GetBlock(add.ParentHash(), add.NumberU64()-1); add == nil {
					log.Error("Unrooted new chain seen by tx pool", "block", newHead.Number, "hash", newHead.Hash())
					return
				}
			}
			reinject = types.TxDifference(discarded, included)
		}
	}
	// Initialize the internal state to the current head
	if newHead == nil {
		newHead = pool.chain.CurrentBlock().Header() // Special case during testing
	}
	statedb, err := pool.chain.StateAt(newHead.Root)
	if err != nil {
		log.Error("Failed to reset txpool state", "err", err)
		return
	}
	pool.currentState = statedb
	pool.pendingState = state.ManageState(statedb)
	pool.currentMaxGas = newHead.GasLimit

	// Inject any transactions discarded due to reorgs
	log.Debug("Reinjecting stale transactions", "count", len(reinject))
	pool.addTxsLocked(reinject, false)

	// validate the pool of pending transactions, this will remove
	// any transactions that have been included in the block or
	// have been invalidated because of another transaction (e.g.
	// higher gas price)
	pool.demoteUnexecutables()

	// Update all accounts to the latest known pending nonce
	for addr, list := range pool.pending {
		txs := list.Flatten() // Heavy but will be cached and is needed by the miner anyway
		pool.pendingState.SetNonce(addr, txs[len(txs)-1].Nonce()+1)
	}
	// Check the queue and move transactions over to the pending if possible
	// or remove those that have become invalid
	pool.promoteExecutables(nil)
}

// Stop terminates the transaction pool.
func (pool *TxPool) Stop() {
	// Unsubscribe all subscriptions registered from txpool
	pool.scope.Close()

	// Unsubscribe subscriptions registered from blockchain
	pool.chainHeadSub.Unsubscribe()
	pool.wg.Wait()

	if pool.journal != nil {
		pool.journal.close()
	}
	log.Info("Transaction pool stopped")
}

// SubscribeNewTxsEvent registers a subscription of NewTxsEvent and
// starts sending event to the given channel.
func (pool *TxPool) SubscribeNewTxsEvent(ch chan<- NewTxsEvent) event.Subscription {
	return pool.scope.Track(pool.txFeed.Subscribe(ch))
}

// GasPrice returns the current gas price enforced by the transaction pool.
func (pool *TxPool) GasPrice() *big.Int {
	pool.mu.RLock()
	defer pool.mu.RUnlock()

	return new(big.Int).Set(pool.gasPrice)
}

// SetGasPrice updates the minimum price required by the transaction pool for a
// new transaction, and drops all transactions below this threshold.
func (pool *TxPool) SetGasPrice(price *big.Int) {
	pool.mu.Lock()
	defer pool.mu.Unlock()

	pool.gasPrice = price
	for _, tx := range pool.priced.Cap(price, pool.locals) {
		pool.removeTx(tx.Hash())
	}
	log.Info("Transaction pool price threshold updated", "price", price)
}

// State returns the virtual managed state of the transaction pool.
func (pool *TxPool) State() *state.ManagedState {
	pool.mu.RLock()
	defer pool.mu.RUnlock()

	return pool.pendingState
}

// State returns the current state in the blockchain head
func (pool *TxPool) StateDB() *state.StateDB {
	pool.mu.RLock()
	defer pool.mu.RUnlock()
	return pool.currentState
}

// Stats retrieves the current pool stats, namely the number of pending and the
// number of queued (non-executable) and the number of pbft transactions.
func (pool *TxPool) Stats() (int, int, int) {
	pool.mu.RLock()
	defer pool.mu.RUnlock()

	return pool.stats()
}

// stats retrieves the current pool stats, namely the number of pending and the
// number of queued (non-executable) and the number of pbft transactions.
func (pool *TxPool) stats() (int, int, int) {
	pending := 0
	pbft := 0
	for _, list := range pool.pending {
		txs := list.Flatten()
		for i := 0; i < len(txs); i++ {
			if txs[i].Flag() == types.TxPbft {
				pbft++
			} else {
				pending++
			}
		}
	}
	queued := 0
	for _, list := range pool.queue {
		queued += list.Len()
	}
	return pending, queued, pbft
}

// Content retrieves the data content of the transaction pool, returning all the
// pending as well as queued and pbft transactions, grouped by account and sorted by nonce.
func (pool *TxPool) Content() (map[common.Address]types.Transactions, map[common.Address]types.Transactions, map[common.Address]types.Transactions) {
	pool.mu.Lock()
	defer pool.mu.Unlock()

	pending := make(map[common.Address]types.Transactions)
	pbft := make(map[common.Address]types.Transactions)
	for addr, list := range pool.pending {
		txs := list.Flatten()
		tempPendingTxs := make(types.Transactions, 0, txs.Len())
		tempPbftTxs := make(types.Transactions, 0, txs.Len())
		for i := 0; i < txs.Len(); i++ {
			if txs[i].Flag() == types.TxPbft {
				tempPbftTxs = append(tempPbftTxs, txs[i])
			} else {
				tempPendingTxs = append(tempPendingTxs, txs[i])
			}
		}
		if tempPendingTxs.Len() > 0 {
			pending[addr] = tempPendingTxs
		}

		if tempPbftTxs.Len() > 0 {
			pbft[addr] = tempPbftTxs
		}
	}
	queued := make(map[common.Address]types.Transactions)
	for addr, list := range pool.queue {
		queued[addr] = list.Flatten()
	}
	return pending, queued, pbft
}

// Pending retrieves all currently processable transactions, groupped by origin
// account and sorted by nonce. The returned transaction set is a copy and can be
// freely modified by calling code.
func (pool *TxPool) Pending() (map[common.Address]types.Transactions, error) {
	pool.mu.Lock()
	defer pool.mu.Unlock()

	pending := make(map[common.Address]types.Transactions)
	for addr, list := range pool.pending {
		txs := list.Flatten()
		tempPendingTxs := make(types.Transactions, 0, txs.Len())
		for i := 0; i < txs.Len(); i++ {
			if txs[i].Flag() != types.TxPbft {
				tempPendingTxs = append(tempPendingTxs, txs[i])
			}
		}
		if tempPendingTxs.Len() > 0 {
			pending[addr] = tempPendingTxs
		}
	}
	return pending, nil
}

// Pbft retrieves all currently pbft transactions, groupped by origin
// account. The returned transaction set is a copy and can be
// freely modified by calling code.
func (pool *TxPool) Pbft() (map[common.Address]types.Transactions, error) {
	pool.mu.Lock()
	defer pool.mu.Unlock()

	pbft := make(map[common.Address]types.Transactions)
	for addr, list := range pool.pending {
		txs := list.Flatten()
		tempPbftTxs := make(types.Transactions, 0, txs.Len())
		for i := 0; i < txs.Len(); i++ {
			if txs[i].Flag() == types.TxPbft {
				tempPbftTxs = append(tempPbftTxs, txs[i])
			}
		}
		if tempPbftTxs.Len() > 0 {
			pbft[addr] = tempPbftTxs
		}
	}
	return pbft, nil
}

// GetValidPbft retrieves all suitable pbft transactions, groupped by origin
// account. The returned transaction set is a copy and can be
// freely modified by calling code.
func (pool *TxPool) GetValidPbft(number uint64, index uint64) (map[common.Address]types.Transactions, error) {
	pool.mu.Lock()
	defer pool.mu.Unlock()

	pbft := make(map[common.Address]types.Transactions)
	for addr, list := range pool.pending {
		txs := list.Flatten()
		tempPbftTxs := make(types.Transactions, 0, txs.Len())
		for i := 0; i < txs.Len(); i++ {
			tx := txs[i]
			if tx.Flag() != types.TxPbft {
				continue
			}

			payload := tx.Data()
			if number != common.BytesToUint64(payload[common.HashLength:common.HashLength+8]) { // filter unsuitable vote height
				continue
			}
			if index != common.BytesToUint64(payload[common.HashLength+8:]) { // filter unsuitable vote index
				continue
			}

			tempPbftTxs = append(tempPbftTxs, txs[i])
		}
		if tempPbftTxs.Len() > 0 {
			pbft[addr] = tempPbftTxs
		}
	}
	return pbft, nil
}

// local retrieves all currently known local transactions, groupped by origin
// account and sorted by nonce. The returned transaction set is a copy and can be
// freely modified by calling code.
func (pool *TxPool) local() map[common.Address]types.Transactions {
	txs := make(map[common.Address]types.Transactions)
	for addr := range pool.locals.accounts {
		if pending := pool.pending[addr]; pending != nil {
			txs[addr] = append(txs[addr], pending.Flatten()...)
		}
		if queued := pool.queue[addr]; queued != nil {
			txs[addr] = append(txs[addr], queued.Flatten()...)
		}
	}
	return txs
}

// validatePbftTx checks whether a pbft transaction is valid
func ValidatePbftTx(state *state.StateDB, h *big.Int, checkIndex bool, index uint64, tx *types.Transaction, from common.Address) error {
	if *tx.To() != common.HexToAddress("0x0000000000000000000000000000000000000000") {
		return ErrPbftTo
	}
	if tx.Value().Int64() != 0 {
		return ErrPbftAmount
	}
	if tx.Gas() != 0 {
		return ErrPbftGas
	}
	if tx.GasPrice().Int64() != 0 {
		return ErrPbftPrice
	}

	if !manager.IsCommittee(state, from) {
		return ErrPbftSender
	}

	payload := tx.Data()
	len := len(payload)
	if len != common.HashLength+16 {
		return ErrPbftPayloadLen
	}
	number := common.BytesToUint64(payload[common.HashLength : common.HashLength+8])
	if number%common.VoteSlot.Uint64() != common.VoteSlot.Uint64()-1 {
		return ErrPbftHeight
	}
	if number < h.Uint64() {
		return ErrOverduePbftHeight
	}
	if checkIndex && index != common.BytesToUint64(payload[common.HashLength+8:]) {
		return ErrPbftIndex
	}
	return nil
}

// comment tx validater
func ValidateCommentTx(bc blockChain, tx *types.Transaction, from common.Address) error {
	if *tx.To() != common.HexToAddress("0x0000000000000000000000000000000000000000") {
		return ErrCommentTo
	}
	if tx.Value().Int64() != 0 {
		return ErrCommentAmount
	}

	payload := tx.Data()
	len := len(payload)
	if len != common.HashLength+common.AddressLength+1 {
		return fmt.Errorf("error comment Tx length")
	}
	hash := common.BytesToHash(payload[:common.HashLength])
	addr := common.BytesToAddress(payload[common.HashLength : common.HashLength+common.AddressLength])
	evalPoint := hexutil.Encode(payload[common.HashLength+common.AddressLength:])

	if history, _, _, _ := GetTransaction(bc.chainDb(), hash); history != nil {
		if history.Flag() != types.TxNormal {
			return fmt.Errorf("the target tx is not a normal transaction")
		}
		sender, err := history.From()
		if err != nil {
			return fmt.Errorf("sender not found, comment tx err")
		}
		// can't comment self
		if from.String() == addr.String() {
			return fmt.Errorf("can't comment yourself")
		}
		// from must in the history tx
		if from.String() != history.To().String() && from.String() != sender.String() {
			return fmt.Errorf("from address not in the tx")
		}
		// commented address must in the history tx
		if addr.String() != history.To().String() && addr.String() != sender.String() {
			return fmt.Errorf("commented address not in the tx")
		}
		// evalPoint format
		if evalPoint != "0xf1" && evalPoint != "0x00" && evalPoint != "0x01" {
			return fmt.Errorf("wrong format in evalPoint")
		}
		return nil
	}

	return fmt.Errorf("history tx not found")
}

// reward tx validater
func ValidateRewardTx(state *state.StateDB, tx *types.Transaction, from common.Address) error {
	if *tx.To() != common.HexToAddress("0x0000000000000000000000000000000000000000") {
		return fmt.Errorf("wrong receipt address in reward tx")
	}
	if tx.Value().Int64() != 0 {
		return fmt.Errorf("wrong value in reward tx")
	}

	payload := tx.Data()
	len := len(payload)
	if len < common.AddressLength+2 {
		return fmt.Errorf("error reward Tx length")
	}

	// check the score limit
	score := big.NewInt(0).SetBytes(payload[common.AddressLength+1:])
	if score.Cmp(big.NewInt(scoreLimit)) == 1 {
		return fmt.Errorf("score exceed the limit")
	}

	// check the sender legality
	if !manager.IsCommittee(state, from) {
		return fmt.Errorf("rewardTx sent not from legal committee account")
	}

	return nil
}

// validateTx checks whether a transaction is valid according to the consensus
// rules and adheres to some heuristic limits of the local node (price and size).
func (pool *TxPool) validateTx(tx *types.Transaction, local bool) error {
	// Heuristic limit, reject transactions over 32KB to prevent DOS attacks
	if tx.Size() > 32*1024 {
		return ErrOversizedData
	}

	// Transactions can't be negative. This may never happen using RLP decoded
	// transactions but may occur if you create a transaction using the RPC.
	if tx.Value().Sign() < 0 {
		return ErrNegativeValue
	}

	// Ensure the transaction doesn't exceed the current block limit gas.
	if pool.currentMaxGas < tx.Gas() {
		return ErrGasLimit
	}

	// Make sure the transaction is signed properly
	from, err := types.Sender(pool.signer, tx)
	if err != nil {
		return ErrInvalidSender
	}

<<<<<<< HEAD
	// If it's vote transaction
	if tx.Flag() == 1 {
		return ValidatePbftTx(pool.currentState, pool.chain.CurrentBlock().Number(), true, common.GetIndexForVote(time.Now().Unix(), pool.chain.CurrentBlock().Time().Int64()), tx, from)
	}
=======
	lock := pool.currentState.GetOrNewStateObject(from).Lock()
>>>>>>> 28e6422c

	if !lock.Expired() {
		if lock.Permission == 1 {
			return ErrPermission
		}
		if lock.Permission == 2 && pool.currentState.GetBalance(from).Cmp(new(big.Int).Add(tx.Cost(), lock.LockedBalance)) < 0 {
			return ErrLockedBalance
		}
	}

	switch tx.Flag() {
	case types.TxPbft:
		// If it's vote transaction, verify & return
		return ValidatePbftTx(pool.currentState, pool.chain.CurrentBlock().Number(), true, common.GetIndexForVote(time.Now().Unix(), pool.chain.CurrentBlock().Time().Int64()), tx, from)
	case types.TxComment:
		return ValidateCommentTx(pool.chain, tx, from)
	case types.TxReward:
		return ValidateRewardTx(pool.currentState, tx, from)
	case types.TxLock:
		if !manager.IsCommittee(pool.currentState, from) {
			return ErrLockSender
		}
	case types.TxMain:
		//If the transaction is authentication, check txCert Signature
		var chainid = pool.chainconfig.ChainId
		err = tx.CheckCertLegality(from, chainid)
		if err != nil {
			return err
		}
	default:
	}

	// Drop non-local transactions under our own minimal accepted gas price
	local = local || pool.locals.contains(from) // account may be local even if the transaction arrived from the network
	if !local && pool.gasPrice.Cmp(tx.GasPrice()) > 0 {
		return ErrUnderpriced
	}

	// Ensure the transaction adheres to nonce ordering
	if pool.currentState.GetNonce(from) > tx.Nonce() {
		return ErrNonceTooLow
	}
	// Transactor should have enough funds to cover the costs
	// cost == V + GP * GL
	if pool.currentState.GetBalance(from).Cmp(tx.Cost()) < 0 {
		return ErrInsufficientFunds
	}
	intrGas, err := IntrinsicGas(tx.Data(), tx.To() == nil, pool.homestead)
	if err != nil {
		return err
	}
	if tx.Gas() < intrGas {
		return ErrIntrinsicGas
	}
	return nil
}

// add validates a transaction and inserts it into the non-executable queue for
// later pending promotion and execution. If the transaction is a replacement for
// an already pending or queued one, it overwrites the previous and returns this
// so outer code doesn't uselessly call promote.
//
// If a newly added transaction is marked as local, its sending account will be
// whitelisted, preventing any associated transaction from being dropped out of
// the pool due to pricing constraints.
func (pool *TxPool) add(tx *types.Transaction, local bool) (bool, error) {
	// If the transaction is already known, discard it
	hash := tx.Hash()
	if pool.all[hash] != nil && tx.Flag() == types.TxNormal {
		log.Debug("Discarding already known transaction", "hash", hash)
		return false, fmt.Errorf("known transaction: %x", hash)
	}
	// If the transaction fails basic validation, discard it
	if err := pool.validateTx(tx, local); err != nil {
		log.Debug("Discarding invalid transaction", "hash", hash, "err", err)
		invalidTxCounter.Inc(1)
		return false, err
	}
	// If the transaction pool is full, discard underpriced transactions
	if uint64(len(pool.all)) >= pool.config.GlobalSlots+pool.config.GlobalQueue && tx.Flag() != types.TxPbft {
		return false, ErrTxpoolFull
	}
	// If the transaction is replacing an already pending one, do directly
	from, _ := types.Sender(pool.signer, tx) // already validated
	if list := pool.pending[from]; list != nil && list.Overlaps(tx) {
		// Nonce already pending, check if required price bump is met
		inserted, old := list.Add(tx, pool.config.PriceBump)
		if !inserted {
			pendingDiscardCounter.Inc(1)
			return false, ErrReplaceUnderpriced
		}
		// New transaction is better, replace old one
		if old != nil {
			delete(pool.all, old.Hash())
			pool.priced.Removed()
			pendingReplaceCounter.Inc(1)
		}
		pool.all[tx.Hash()] = tx
		pool.priced.Put(tx)
		pool.journalTx(from, tx)

		log.Debug("Pooled new executable transaction", "hash", hash, "from", from, "to", tx.To())

		// We've directly injected a replacement transaction, notify subsystems
		go pool.txFeed.Send(NewTxsEvent{types.Transactions{tx}})

		return old != nil, nil
	}

	// New transaction isn't replacing a pending one, push into queue
	replace, err := pool.enqueueTx(hash, tx)
	if err != nil {
		return false, err
	}
	// Mark local addresses and journal local transactions
	if local {
		pool.locals.add(from)
	}
	pool.journalTx(from, tx)

	log.Debug("Pooled new future transaction", "hash", hash, "from", from, "to", tx.To())
	return replace, nil
}

// enqueueTx inserts a new transaction into the non-executable transaction queue.
//
// Note, this method assumes the pool lock is held!
func (pool *TxPool) enqueueTx(hash common.Hash, tx *types.Transaction) (bool, error) {
	// Try to insert the transaction into the future queue
	from, _ := types.Sender(pool.signer, tx) // already validated
	if pool.queue[from] == nil {
		pool.queue[from] = newTxList(false)
	}
	inserted, old := pool.queue[from].Add(tx, pool.config.PriceBump)
	if !inserted {
		// An older transaction was better, discard this
		queuedDiscardCounter.Inc(1)
		return false, ErrReplaceUnderpriced
	}
	// Discard any previous transaction and mark this
	if old != nil {
		delete(pool.all, old.Hash())
		pool.priced.Removed()
		queuedReplaceCounter.Inc(1)
	}
	pool.all[hash] = tx
	pool.priced.Put(tx)
	return old != nil, nil
}

// journalTx adds the specified transaction to the local disk journal if it is
// deemed to have been sent from a local account.
func (pool *TxPool) journalTx(from common.Address, tx *types.Transaction) {
	// Only journal if it's enabled and the transaction is local
	if pool.journal == nil || !pool.locals.contains(from) {
		return
	}
	if err := pool.journal.insert(tx); err != nil {
		log.Warn("Failed to journal local transaction", "err", err)
	}
}

// promoteTx adds a transaction to the pending (processable) list of transactions
// and returns whether it was inserted or an older was better.
// Note, this method assumes the pool lock is held!
func (pool *TxPool) promoteTx(addr common.Address, hash common.Hash, tx *types.Transaction) bool {
	// Try to insert the transaction into the pending queue
	if pool.pending[addr] == nil {
		pool.pending[addr] = newTxList(true)
	}
	list := pool.pending[addr]

	inserted, old := list.Add(tx, pool.config.PriceBump)
	if !inserted {
		// An older transaction was better, discard this
		delete(pool.all, hash)
		pool.priced.Removed()

		pendingDiscardCounter.Inc(1)
		return false
	}
	// Otherwise discard any previous transaction and mark this
	if old != nil {
		delete(pool.all, old.Hash())
		pool.priced.Removed()

		pendingReplaceCounter.Inc(1)
	}
	// Failsafe to work around direct pending inserts (tests)
	if pool.all[hash] == nil {
		pool.all[hash] = tx
		pool.priced.Put(tx)
	}
	// Set the potentially new pending nonce and notify any subsystems of the new tx
	pool.beats[addr] = time.Now()
	pool.pendingState.SetNonce(addr, tx.Nonce()+1)

	return true
}

// AddLocal enqueues a single transaction into the pool if it is valid, marking
// the sender as a local one in the mean time, ensuring it goes around the local
// pricing constraints.
func (pool *TxPool) AddLocal(tx *types.Transaction) error {
	return pool.addTx(tx, !pool.config.NoLocals)
}

// AddRemote enqueues a single transaction into the pool if it is valid. If the
// sender is not among the locally tracked ones, full pricing constraints will
// apply.
func (pool *TxPool) AddRemote(tx *types.Transaction) error {
	return pool.addTx(tx, false)
}

// AddLocals enqueues a batch of transactions into the pool if they are valid,
// marking the senders as a local ones in the mean time, ensuring they go around
// the local pricing constraints.
func (pool *TxPool) AddLocals(txs []*types.Transaction) []error {
	return pool.addTxs(txs, !pool.config.NoLocals)
}

// AddRemotes enqueues a batch of transactions into the pool if they are valid.
// If the senders are not among the locally tracked ones, full pricing constraints
// will apply.
func (pool *TxPool) AddRemotes(txs []*types.Transaction) []error {
	return pool.addTxs(txs, false)
}

// addTx enqueues a single transaction into the pool if it is valid.
func (pool *TxPool) addTx(tx *types.Transaction, local bool) error {
	pool.mu.Lock()
	defer pool.mu.Unlock()

	// Try to inject the transaction and update any state
	replace, err := pool.add(tx, local)
	if err != nil {
		return err
	}
	// If we added a new transaction, run promotion checks and return
	if !replace {
		from, _ := types.Sender(pool.signer, tx) // already validated
		pool.promoteExecutables([]common.Address{from})
	}
	return nil
}

// addTxs attempts to queue a batch of transactions if they are valid.
func (pool *TxPool) addTxs(txs []*types.Transaction, local bool) []error {
	pool.mu.Lock()
	defer pool.mu.Unlock()

	return pool.addTxsLocked(txs, local)
}

// addTxsLocked attempts to queue a batch of transactions if they are valid,
// whilst assuming the transaction pool lock is already held.
func (pool *TxPool) addTxsLocked(txs []*types.Transaction, local bool) []error {
	// Add the batch of transaction, tracking the accepted ones
	dirty := make(map[common.Address]struct{})
	errs := make([]error, len(txs))

	for i, tx := range txs {
		var replace bool
		if replace, errs[i] = pool.add(tx, local); errs[i] == nil {
			if !replace {
				from, _ := types.Sender(pool.signer, tx) // already validated
				dirty[from] = struct{}{}
			}
		}
	}
	// Only reprocess the internal state if something was actually added
	if len(dirty) > 0 {
		addrs := make([]common.Address, 0, len(dirty))
		for addr := range dirty {
			addrs = append(addrs, addr)
		}
		pool.promoteExecutables(addrs)
	}
	return errs
}

// Status returns the status (unknown/pending/queued) of a batch of transactions
// identified by their hashes.
func (pool *TxPool) Status(hashes []common.Hash) []TxStatus {
	pool.mu.RLock()
	defer pool.mu.RUnlock()

	status := make([]TxStatus, len(hashes))
	for i, hash := range hashes {
		if tx := pool.all[hash]; tx != nil {
			from, _ := types.Sender(pool.signer, tx) // already validated

			// check pbft tx list
			//if pbft := pool.pbft[from]; pbft != nil {
			//	var exist bool = false
			//	for _, pbftTx := range pool.pbft[from].Flatten() {
			//		if pbftTx.Hash() == tx.Hash() {
			//			status[i] = TxStatusPbft
			//			exist = true
			//			break
			//		}
			//	}
			//	if exist {
			//		continue
			//	}
			//}
			if pool.pending[from] != nil && pool.pending[from].txs.items[tx.Nonce()] != nil {
				status[i] = TxStatusPending
			} else {
				status[i] = TxStatusQueued
			}
		}
	}
	return status
}

// Get returns a transaction if it is contained in the pool
// and nil otherwise.
func (pool *TxPool) Get(hash common.Hash) *types.Transaction {
	pool.mu.RLock()
	defer pool.mu.RUnlock()

	return pool.all[hash]
}

// removeTx removes a single transaction from the queue, moving all subsequent
// transactions back to the future queue.
func (pool *TxPool) removeTx(hash common.Hash) {
	// Fetch the transaction we wish to delete
	tx, ok := pool.all[hash]
	if !ok {
		return
	}
	addr, _ := types.Sender(pool.signer, tx) // already validated during insertion

	// Remove it from the list of known transactions
	delete(pool.all, hash)
	pool.priced.Removed()

	// Remove the transaction from the pending lists and reset the account nonce
	if pending := pool.pending[addr]; pending != nil {
		if removed, invalids := pending.Remove(tx); removed {
			// If no more transactions are left, remove the list
			if pending.Empty() {
				delete(pool.pending, addr)
				delete(pool.beats, addr)
			} else {
				// Otherwise postpone any invalidated transactions
				for _, tx := range invalids {
					pool.enqueueTx(tx.Hash(), tx)
				}
			}
			// Update the account nonce if needed
			if nonce := tx.Nonce(); pool.pendingState.GetNonce(addr) > nonce {
				pool.pendingState.SetNonce(addr, nonce)
			}
			return
		}
	}
	// Transaction is in the future queue
	if future := pool.queue[addr]; future != nil {
		future.Remove(tx)
		if future.Empty() {
			delete(pool.queue, addr)
		}
	}
}

// promoteExecutables moves transactions that have become processable from the
// future queue to the set of pending transactions. During this process, all
// invalidated transactions (low nonce, low balance) are deleted.
func (pool *TxPool) promoteExecutables(accounts []common.Address) {
	// Track the promoted transactions to broadcast them at once
	var promoted []*types.Transaction

	// Gather all the accounts potentially needing updates
	if accounts == nil {
		accounts = make([]common.Address, 0, len(pool.queue))
		for addr := range pool.queue {
			accounts = append(accounts, addr)
		}
	}
	// Iterate over all accounts and promote any executable transactions
	for _, addr := range accounts {
		list := pool.queue[addr]
		if list == nil {
			continue // Just in case someone calls with a non existing account
		}
		// Drop all transactions that are deemed too old (low nonce)
		for _, tx := range list.Forward(pool.currentState.GetNonce(addr)) {
			hash := tx.Hash()
			log.Trace("Removed old queued transaction", "hash", hash)
			delete(pool.all, hash)
			pool.priced.Removed()
		}
		// Drop all transactions that are too costly (low balance or out of gas)
		drops, _ := list.Filter(pool.currentState.GetBalance(addr), pool.currentMaxGas)
		for _, tx := range drops {
			hash := tx.Hash()
			log.Trace("Removed unpayable queued transaction", "hash", hash)
			delete(pool.all, hash)
			pool.priced.Removed()
			queuedNofundsCounter.Inc(1)
		}
		// Gather all executable transactions and promote them
		for _, tx := range list.Ready(pool.pendingState.GetNonce(addr)) {
			hash := tx.Hash()
			if pool.promoteTx(addr, hash, tx) {
				log.Trace("Promoting queued transaction", "hash", hash)
				promoted = append(promoted, tx)
			}
		}
		// Drop all transactions over the allowed limit
		if !pool.locals.contains(addr) {
			for _, tx := range list.Cap(int(pool.config.AccountQueue)) {
				hash := tx.Hash()
				delete(pool.all, hash)
				pool.priced.Removed()
				queuedRateLimitCounter.Inc(1)
				log.Trace("Removed cap-exceeding queued transaction", "hash", hash)
			}
		}
		// Delete the entire queue entry if it became empty.
		if list.Empty() {
			delete(pool.queue, addr)
		}
	}
	// Notify subsystem for new promoted transactions.
	if len(promoted) > 0 {
		pool.txFeed.Send(NewTxsEvent{promoted})
	}
	// If the pending limit is overflown, start equalizing allowances
	pending := uint64(0)
	for _, list := range pool.pending {
		pending += uint64(list.Len())
	}
	if pending > pool.config.GlobalSlots {
		pendingBeforeCap := pending
		// Assemble a spam order to penalize large transactors first
		spammers := prque.New()
		for addr, list := range pool.pending {
			// Only evict transactions from high rollers
			if !pool.locals.contains(addr) && uint64(list.Len()) > pool.config.AccountSlots {
				spammers.Push(addr, float32(list.Len()))
			}
		}
		// Gradually drop transactions from offenders
		offenders := []common.Address{}
		for pending > pool.config.GlobalSlots && !spammers.Empty() {
			// Retrieve the next offender if not local address
			offender, _ := spammers.Pop()
			offenders = append(offenders, offender.(common.Address))

			// Equalize balances until all the same or below threshold
			if len(offenders) > 1 {
				// Calculate the equalization threshold for all current offenders
				threshold := pool.pending[offender.(common.Address)].Len()

				// Iteratively reduce all offenders until below limit or threshold reached
				for pending > pool.config.GlobalSlots && pool.pending[offenders[len(offenders)-2]].Len() > threshold {
					for i := 0; i < len(offenders)-1; i++ {
						list := pool.pending[offenders[i]]
						for _, tx := range list.Cap(list.Len() - 1) {
							// Drop the transaction from the global pools too
							hash := tx.Hash()
							delete(pool.all, hash)
							pool.priced.Removed()

							// Update the account nonce to the dropped transaction
							if nonce := tx.Nonce(); pool.pendingState.GetNonce(offenders[i]) > nonce {
								pool.pendingState.SetNonce(offenders[i], nonce)
							}
							log.Trace("Removed fairness-exceeding pending transaction", "hash", hash)
						}
						pending--
					}
				}
			}
		}
		// If still above threshold, reduce to limit or min allowance
		if pending > pool.config.GlobalSlots && len(offenders) > 0 {
			for pending > pool.config.GlobalSlots && uint64(pool.pending[offenders[len(offenders)-1]].Len()) > pool.config.AccountSlots {
				for _, addr := range offenders {
					list := pool.pending[addr]
					for _, tx := range list.Cap(list.Len() - 1) {
						// Drop the transaction from the global pools too
						hash := tx.Hash()
						delete(pool.all, hash)
						pool.priced.Removed()

						// Update the account nonce to the dropped transaction
						if nonce := tx.Nonce(); pool.pendingState.GetNonce(addr) > nonce {
							pool.pendingState.SetNonce(addr, nonce)
						}
						log.Trace("Removed fairness-exceeding pending transaction", "hash", hash)
					}
					pending--
				}
			}
		}
		pendingRateLimitCounter.Inc(int64(pendingBeforeCap - pending))
	}
	// If we've queued more transactions than the hard limit, drop oldest ones
	queued := uint64(0)
	for _, list := range pool.queue {
		queued += uint64(list.Len())
	}
	if queued > pool.config.GlobalQueue {
		// Sort all accounts with queued transactions by heartbeat
		addresses := make(addresssByHeartbeat, 0, len(pool.queue))
		for addr := range pool.queue {
			if !pool.locals.contains(addr) { // don't drop locals
				addresses = append(addresses, addressByHeartbeat{addr, pool.beats[addr]})
			}
		}
		sort.Sort(addresses)

		// Drop transactions until the total is below the limit or only locals remain
		for drop := queued - pool.config.GlobalQueue; drop > 0 && len(addresses) > 0; {
			addr := addresses[len(addresses)-1]
			list := pool.queue[addr.address]

			addresses = addresses[:len(addresses)-1]

			// Drop all transactions if they are less than the overflow
			if size := uint64(list.Len()); size <= drop {
				for _, tx := range list.Flatten() {
					pool.removeTx(tx.Hash())
				}
				drop -= size
				queuedRateLimitCounter.Inc(int64(size))
				continue
			}
			// Otherwise drop only last few transactions
			txs := list.Flatten()
			for i := len(txs) - 1; i >= 0 && drop > 0; i-- {
				pool.removeTx(txs[i].Hash())
				drop--
				queuedRateLimitCounter.Inc(1)
			}
		}
	}
}

// demoteUnexecutables removes invalid and processed transactions from the pools
// executable/pending queue and any subsequent transactions that become unexecutable
// are moved back into the future queue.
func (pool *TxPool) demoteUnexecutables() {
	// Iterate over all accounts and demote any non-executable transactions
	for addr, list := range pool.pending {
		nonce := pool.currentState.GetNonce(addr)

		// Drop all transactions that are deemed too old (low nonce)
		for _, tx := range list.Forward(nonce) {
			hash := tx.Hash()
			log.Trace("Removed old pending transaction", "hash", hash)
			delete(pool.all, hash)
			pool.priced.Removed()
		}
		// Drop all transactions that are too costly (low balance or out of gas), and queue any invalids back for later
		drops, invalids := list.Filter(pool.currentState.GetBalance(addr), pool.currentMaxGas)
		for _, tx := range drops {
			hash := tx.Hash()
			log.Trace("Removed unpayable pending transaction", "hash", hash)
			delete(pool.all, hash)
			pool.priced.Removed()
			pendingNofundsCounter.Inc(1)
		}
		for _, tx := range invalids {
			hash := tx.Hash()
			log.Trace("Demoting pending transaction", "hash", hash)
			pool.enqueueTx(hash, tx)
		}
		// If there's a gap in front, warn (should never happen) and postpone all transactions
		if list.Len() > 0 && list.txs.Get(nonce) == nil {
			for _, tx := range list.Cap(0) {
				hash := tx.Hash()
				log.Error("Demoting invalidated transaction", "hash", hash)
				pool.enqueueTx(hash, tx)
			}
		}
		// Delete the entire queue entry if it became empty.
		if list.Empty() {
			delete(pool.pending, addr)
			delete(pool.beats, addr)
		}
	}

	// Drop all pbft transactions that different from current height(such as: 9, 19, ..., 109, etc)
	curBlock := pool.chain.CurrentBlock()
	for addr, list := range pool.pending {
		txs := list.Flatten()
		for i := 0; i < txs.Len(); i++ {
			tx := txs[i]
			if tx.Flag() != types.TxPbft {
				continue
			}

			payload := tx.Data()
			vote_h := common.BytesToUint64(payload[common.HashLength : common.HashLength+8])
			vote_index := common.BytesToUint64(payload[common.HashLength+8:])
			if vote_h < curBlock.NumberU64() || vote_index < common.GetIndexForVote(time.Now().Unix(), curBlock.Time().Int64()) {
				list.txs.Remove(tx.Nonce())
				hash := tx.Hash()
				log.Trace("Removed overdue vote transaction", "hash", hash)
				delete(pool.all, hash)
				pool.priced.Removed()
			}
		}

		// Delete the entire queue entry if it became empty.
		if list.Empty() {
			delete(pool.pending, addr)
			delete(pool.beats, addr)
		}
	}
}

// addressByHeartbeat is an account address tagged with its last activity timestamp.
type addressByHeartbeat struct {
	address   common.Address
	heartbeat time.Time
}

type addresssByHeartbeat []addressByHeartbeat

func (a addresssByHeartbeat) Len() int           { return len(a) }
func (a addresssByHeartbeat) Less(i, j int) bool { return a[i].heartbeat.Before(a[j].heartbeat) }
func (a addresssByHeartbeat) Swap(i, j int)      { a[i], a[j] = a[j], a[i] }

// accountSet is simply a set of addresses to check for existence, and a signer
// capable of deriving addresses from transactions.
type accountSet struct {
	accounts map[common.Address]struct{}
	signer   types.Signer
}

// newAccountSet creates a new address set with an associated signer for sender
// derivations.
func newAccountSet(signer types.Signer) *accountSet {
	return &accountSet{
		accounts: make(map[common.Address]struct{}),
		signer:   signer,
	}
}

// contains checks if a given address is contained within the set.
func (as *accountSet) contains(addr common.Address) bool {
	_, exist := as.accounts[addr]
	return exist
}

// containsTx checks if the sender of a given tx is within the set. If the sender
// cannot be derived, this method returns false.
func (as *accountSet) containsTx(tx *types.Transaction) bool {
	if addr, err := types.Sender(as.signer, tx); err == nil {
		return as.contains(addr)
	}
	return false
}

// add inserts a new address into the set to track.
func (as *accountSet) add(addr common.Address) {
	as.accounts[addr] = struct{}{}
}<|MERGE_RESOLUTION|>--- conflicted
+++ resolved
@@ -861,15 +861,7 @@
 		return ErrInvalidSender
 	}
 
-<<<<<<< HEAD
-	// If it's vote transaction
-	if tx.Flag() == 1 {
-		return ValidatePbftTx(pool.currentState, pool.chain.CurrentBlock().Number(), true, common.GetIndexForVote(time.Now().Unix(), pool.chain.CurrentBlock().Time().Int64()), tx, from)
-	}
-=======
 	lock := pool.currentState.GetOrNewStateObject(from).Lock()
->>>>>>> 28e6422c
-
 	if !lock.Expired() {
 		if lock.Permission == 1 {
 			return ErrPermission
