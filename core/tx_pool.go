// Copyright 2014 The go-ethereum Authors
// This file is part of the go-ethereum library.
//
// The go-ethereum library is free software: you can redistribute it and/or modify
// it under the terms of the GNU Lesser General Public License as published by
// the Free Software Foundation, either version 3 of the License, or
// (at your option) any later version.
//
// The go-ethereum library is distributed in the hope that it will be useful,
// but WITHOUT ANY WARRANTY; without even the implied warranty of
// MERCHANTABILITY or FITNESS FOR A PARTICULAR PURPOSE. See the
// GNU Lesser General Public License for more details.
//
// You should have received a copy of the GNU Lesser General Public License
// along with the go-ethereum library. If not, see <http://www.gnu.org/licenses/>.

package core

import (
	"errors"
	"fmt"
	"math"
	"math/big"
	"sort"
	"sync"
	"time"

	"github.com/usechain/go-usechain/accounts"
	"github.com/usechain/go-usechain/common"
	"github.com/usechain/go-usechain/contracts/manager"
	"github.com/usechain/go-usechain/core/state"
	"github.com/usechain/go-usechain/core/types"
	"github.com/usechain/go-usechain/event"
	"github.com/usechain/go-usechain/log"
	"github.com/usechain/go-usechain/metrics"
	"github.com/usechain/go-usechain/params"
	"gopkg.in/karalabe/cookiejar.v2/collections/prque"
)

const (
	// chainHeadChanSize is the size of channel listening to ChainHeadEvent.
	chainHeadChanSize = 10
	// rmTxChanSize is the size of channel listening to RemovedTransactionEvent.
	rmTxChanSize = 10
)

var (
	// ErrInvalidSender is returned if the transaction contains an invalid signature.
	ErrInvalidSender = errors.New("invalid sender")

	// ErrNonceTooLow is returned if the nonce of a transaction is lower than the
	// one present in the local chain.
	ErrNonceTooLow = errors.New("nonce too low")

	// ErrUnderpriced is returned if a transaction's gas price is below the minimum
	// configured for the transaction pool.
	ErrUnderpriced = errors.New("transaction underpriced")

	// ErrReplaceUnderpriced is returned if a transaction is attempted to be replaced
	// with a different one without the required price bump.
	ErrReplaceUnderpriced = errors.New("replacement transaction underpriced")

	// ErrInsufficientFunds is returned if the total cost of executing a transaction
	// is higher than the balance of the user's account.
	ErrInsufficientFunds = errors.New("insufficient funds for gas * price + value")

	// ErrInvalidAuthenticationsig is returned if the authentication signature is invaild
	ErrInvalidAuthenticationsig = errors.New("invalid authentication signature")

	// ErrAuthenticationDuplicate is returned if the authentication been duplicated
	ErrAuthenticationDuplicated = errors.New("authentication duplicated, the address has already certificated")

	// ErrIllegalAddress is returned if the tx source&dest addr is illegal
	ErrIllegalAddress = errors.New("illegal address, pls do the authentication or becareful about the dest addr")

	// ErrIllegalDestAddress is returned if the tx dest addr is illegal
	ErrIllegalDestAddress = errors.New("illegal destination address")

	// ErrIllegalSourceAddress is returned if the tx source addr is illegal
	ErrIllegalSourceAddress = errors.New("illegal source address")

	// ErrIntrinsicGas is returned if the transaction is specified to use less gas
	// than required to start the invocation.
	ErrIntrinsicGas = errors.New("intrinsic gas too low")

	// ErrGasLimit is returned if a transaction's requested gas limit exceeds the
	// maximum allowance of the current block.
	ErrGasLimit = errors.New("exceeds block gas limit")

	// ErrNegativeValue is a sanity error to ensure noone is able to specify a
	// transaction with a negative value.
	ErrNegativeValue = errors.New("negative value")

	// ErrOversizedData is returned if the input data of a transaction is greater
	// than some meaningful limit a user might use. This is not a consensus error
	// making the transaction invalid, rather a DOS protection.
	ErrOversizedData = errors.New("oversized data")

	// ErrPbftTo is returned if to is not nil in a pbft transaction
	ErrTxpoolFull = errors.New("the txpool is already full")

	// ErrPbftTo is returned if to is not nil in a pbft transaction
	ErrPbftTo = errors.New("invalid receiver in pbft transaction")

	// ErrPbftAmount is returned if amount is not zero in a pbft transaction
	ErrPbftAmount = errors.New("invalid amount in pbft transaction")

	// ErrPbftGas is returned if gas is not zero in a pbft transaction
	ErrPbftGas = errors.New("invalid gas in pbft transaction")

	// ErrPbftPrice is returned if price is not zero in a pbft transaction
	ErrPbftPrice = errors.New("invalid price in pbft transaction")

	// ErrPbftPrice is returned if price is not zero in a pbft transaction
	ErrPbftSender = errors.New("invalid sender in pbft transaction")

	// ErrPbftPayloadLen is returned if length of payload is invalid in a pbft transaction
	ErrPbftPayloadLen = errors.New("invalid length of payload in a pbft transaction")

	// ErrPbftPayload is returned if payload is invalid in a pbft transaction
	ErrPbftPayload = errors.New("invalid payload in a pbft transaction")

	// ErrPbftHeight is returned if vote height % VoteSlot != VoteSlot - 1
	ErrPbftHeight = errors.New("invalid vote height in a pbft transaction")

	// ErrOverduePbftHeight is returned if vote height is less than current chain height
	ErrOverduePbftHeight = errors.New("overdue vote height in a pbft transaction")

	// ErrPbftIndex is returned if vote index is error
	ErrPbftIndex = errors.New("invalid vote index in a pbft transaction")
)

var (
	evictionInterval    = time.Minute     // Time interval to check for evictable transactions
	statsReportInterval = 8 * time.Second // Time interval to report transaction pool stats
)

var (
	// Metrics for the pending pool
	pendingDiscardCounter   = metrics.NewRegisteredCounter("txpool/pending/discard", nil)
	pendingReplaceCounter   = metrics.NewRegisteredCounter("txpool/pending/replace", nil)
	pendingRateLimitCounter = metrics.NewRegisteredCounter("txpool/pending/ratelimit", nil) // Dropped due to rate limiting
	pendingNofundsCounter   = metrics.NewRegisteredCounter("txpool/pending/nofunds", nil)   // Dropped due to out-of-funds

	// Metrics for the queued pool
	queuedDiscardCounter   = metrics.NewRegisteredCounter("txpool/queued/discard", nil)
	queuedReplaceCounter   = metrics.NewRegisteredCounter("txpool/queued/replace", nil)
	queuedRateLimitCounter = metrics.NewRegisteredCounter("txpool/queued/ratelimit", nil) // Dropped due to rate limiting
	queuedNofundsCounter   = metrics.NewRegisteredCounter("txpool/queued/nofunds", nil)   // Dropped due to out-of-funds

	// General tx metrics
	invalidTxCounter     = metrics.NewRegisteredCounter("txpool/invalid", nil)
	underpricedTxCounter = metrics.NewRegisteredCounter("txpool/underpriced", nil)
)

// TxStatus is the current status of a transaction as seen by the pool.
type TxStatus uint

const (
	TxStatusUnknown TxStatus = iota
	TxStatusQueued
	TxStatusPending
	TxStatusIncluded
	TxStatusPbft
)

// blockChain provides the state of blockchain and current gas limit to do
// some pre checks in tx pool and event subscribers.
type blockChain interface {
	CurrentBlock() *types.Block
	GetBlock(hash common.Hash, number uint64) *types.Block
	StateAt(root common.Hash) (*state.StateDB, error)

	SubscribeChainHeadEvent(ch chan<- ChainHeadEvent) event.Subscription
}

// TxPoolConfig are the configuration parameters of the transaction pool.
type TxPoolConfig struct {
	NoLocals  bool          // Whether local transaction handling should be disabled
	Journal   string        // Journal of local transactions to survive node restarts
	Rejournal time.Duration // Time interval to regenerate the local transaction journal

	PriceLimit uint64 // Minimum gas price to enforce for acceptance into the pool
	PriceBump  uint64 // Minimum price bump percentage to replace an already existing transaction (nonce)

	AccountSlots uint64 // Minimum number of executable transaction slots guaranteed per account
	GlobalSlots  uint64 // Maximum number of executable transaction slots for all accounts
	AccountQueue uint64 // Maximum number of non-executable transaction slots permitted per account
	GlobalQueue  uint64 // Maximum number of non-executable transaction slots for all accounts

	Lifetime time.Duration // Maximum amount of time non-executable transaction are queued
}

// DefaultTxPoolConfig contains the default configurations for the transaction
// pool.
var DefaultTxPoolConfig = TxPoolConfig{
	Journal:   "transactions.rlp",
	Rejournal: time.Hour,

	PriceLimit: 1000000000,
	PriceBump:  10,

	AccountSlots: 16,
	GlobalSlots:  4096 * 2,
	///TODO: need to get a suitable parameters, and avoid TX DDOS attack
	AccountQueue: 64 * 32 * 4,
	GlobalQueue:  1024 * 16,

	Lifetime: 3 * time.Hour,
}

// sanitize checks the provided user configurations and changes anything that's
// unreasonable or unworkable.
func (config *TxPoolConfig) sanitize() TxPoolConfig {
	conf := *config
	if conf.Rejournal < time.Second {
		log.Warn("Sanitizing invalid txpool journal time", "provided", conf.Rejournal, "updated", time.Second)
		conf.Rejournal = time.Second
	}
	if conf.PriceLimit < 1 {
		log.Warn("Sanitizing invalid txpool price limit", "provided", conf.PriceLimit, "updated", DefaultTxPoolConfig.PriceLimit)
		conf.PriceLimit = DefaultTxPoolConfig.PriceLimit
	}
	if conf.PriceBump < 1 {
		log.Warn("Sanitizing invalid txpool price bump", "provided", conf.PriceBump, "updated", DefaultTxPoolConfig.PriceBump)
		conf.PriceBump = DefaultTxPoolConfig.PriceBump
	}
	return conf
}

// TxPool contains all currently known transactions. Transactions
// enter the pool when they are received from the network or submitted
// locally. They exit the pool when they are included in the blockchain.
//
// The pool separates processable transactions (which can be applied to the
// current state) and future transactions. Transactions move between those
// two states over time as they are received and processed.
type TxPool struct {
	config       TxPoolConfig
	chainconfig  *params.ChainConfig
	chain        blockChain
	gasPrice     *big.Int
	txFeed       event.Feed
	scope        event.SubscriptionScope
	chainHeadCh  chan ChainHeadEvent
	chainHeadSub event.Subscription
	signer       types.Signer
	mu           sync.RWMutex

	currentState  *state.StateDB      // Current state in the blockchain head
	pendingState  *state.ManagedState // Pending state tracking virtual nonces
	currentMaxGas uint64              // Current gas limit for transaction caps

	locals  *accountSet // Set of local transaction to exempt from eviction rules
	journal *txJournal  // Journal of local transaction to back up to disk

	pending map[common.Address]*txList         // All currently processable transactions
	queue   map[common.Address]*txList         // Queued but non-processable transactions
	beats   map[common.Address]time.Time       // Last heartbeat from each known account
	all     map[common.Hash]*types.Transaction // All transactions to allow lookups
	priced  *txPricedList                      // All transactions sorted by price

	wg sync.WaitGroup // for shutdown sync

	homestead      bool
	accountManager *accounts.Manager
}

// NewTxPool creates a new transaction pool to gather, sort and filter inbound
// transactions from the network.
func NewTxPool(config TxPoolConfig, chainconfig *params.ChainConfig, chain blockChain, manager *accounts.Manager) *TxPool {
	// Sanitize the input to ensure no vulnerable gas prices are set
	config = (&config).sanitize()

	// Create the transaction pool with its initial settings
	pool := &TxPool{
		config:         config,
		chainconfig:    chainconfig,
		chain:          chain,
		signer:         types.NewEIP155Signer(chainconfig.ChainId),
		pending:        make(map[common.Address]*txList),
		queue:          make(map[common.Address]*txList),
		beats:          make(map[common.Address]time.Time),
		all:            make(map[common.Hash]*types.Transaction),
		chainHeadCh:    make(chan ChainHeadEvent, chainHeadChanSize),
		gasPrice:       new(big.Int).SetUint64(config.PriceLimit),
		accountManager: manager,
	}
	pool.locals = newAccountSet(pool.signer)
	pool.priced = newTxPricedList(&pool.all)
	pool.reset(nil, chain.CurrentBlock().Header())

	// If local transactions and journaling is enabled, load from disk
	if !config.NoLocals && config.Journal != "" {
		pool.journal = newTxJournal(config.Journal)

		if err := pool.journal.load(pool.AddLocals); err != nil {
			log.Warn("Failed to load transaction journal", "err", err)
		}
		if err := pool.journal.rotate(pool.local()); err != nil {
			log.Warn("Failed to rotate transaction journal", "err", err)
		}
	}
	// Subscribe events from blockchain
	pool.chainHeadSub = pool.chain.SubscribeChainHeadEvent(pool.chainHeadCh)

	// Start the event loop and return
	pool.wg.Add(1)
	go pool.loop()

	return pool
}

// loop is the transaction pool's main event loop, waiting for and reacting to
// outside blockchain events as well as for various reporting and transaction
// eviction events.
func (pool *TxPool) loop() {
	defer pool.wg.Done()

	// Start the stats reporting and transaction eviction tickers
	var prevPending, prevQueued, prevPbft, prevStales int

	report := time.NewTicker(statsReportInterval)
	defer report.Stop()

	evict := time.NewTicker(evictionInterval)
	defer evict.Stop()

	journal := time.NewTicker(pool.config.Rejournal)
	defer journal.Stop()

	// Track the previous head headers for transaction reorgs
	head := pool.chain.CurrentBlock()

	// Keep waiting for and reacting to the various events
	for {
		select {
		// Handle ChainHeadEvent
		case ev := <-pool.chainHeadCh:
			if ev.Block != nil {
				pool.mu.Lock()
				if pool.chainconfig.IsHomestead(ev.Block.Number()) {
					pool.homestead = true
				}
				pool.reset(head.Header(), ev.Block.Header())
				head = ev.Block

				pool.mu.Unlock()
			}
		// Be unsubscribed due to system stopped
		case <-pool.chainHeadSub.Err():
			return

		// Handle stats reporting ticks
		case <-report.C:
			pool.mu.RLock()
			pending, queued, pbft := pool.stats()
			stales := pool.priced.stales
			pool.mu.RUnlock()

			if pending != prevPending || queued != prevQueued || pbft != prevPbft || stales != prevStales {
				log.Debug("Transaction pool status report", "executable", pending, "queued", queued, "pbft", pbft, "stales", stales)
				prevPending, prevQueued, prevPbft, prevStales = pending, queued, pbft, stales
			}

		// Handle inactive account transaction eviction
		case <-evict.C:
			pool.mu.Lock()
			for addr := range pool.queue {
				// Skip local transactions from the eviction mechanism
				if pool.locals.contains(addr) {
					continue
				}
				// Any non-locals old enough should be removed
				if time.Since(pool.beats[addr]) > pool.config.Lifetime {
					for _, tx := range pool.queue[addr].Flatten() {
						pool.removeTx(tx.Hash())
					}
				}
			}
			pool.mu.Unlock()

		// Handle local transaction journal rotation
		case <-journal.C:
			if pool.journal != nil {
				pool.mu.Lock()
				if err := pool.journal.rotate(pool.local()); err != nil {
					log.Warn("Failed to rotate local tx journal", "err", err)
				}
				pool.mu.Unlock()
			}
		}
	}
}

// lockedReset is a wrapper around reset to allow calling it in a thread safe
// manner. This method is only ever used in the tester!
func (pool *TxPool) lockedReset(oldHead, newHead *types.Header) {
	pool.mu.Lock()
	defer pool.mu.Unlock()

	pool.reset(oldHead, newHead)
}

// reset retrieves the current state of the blockchain and ensures the content
// of the transaction pool is valid with regard to the chain state.
func (pool *TxPool) reset(oldHead, newHead *types.Header) {
	// If we're reorging an old state, reinject all dropped transactions
	var reinject types.Transactions

	if oldHead != nil && oldHead.Hash() != newHead.ParentHash {
		// If the reorg is too deep, avoid doing it (will happen during fast sync)
		oldNum := oldHead.Number.Uint64()
		newNum := newHead.Number.Uint64()

		if depth := uint64(math.Abs(float64(oldNum) - float64(newNum))); depth > 64 {
			log.Debug("Skipping deep transaction reorg", "depth", depth)
		} else {
			// Reorg seems shallow enough to pull in all transactions into memory
			var discarded, included types.Transactions

			var (
				rem = pool.chain.GetBlock(oldHead.Hash(), oldHead.Number.Uint64())
				add = pool.chain.GetBlock(newHead.Hash(), newHead.Number.Uint64())
			)
			for rem.NumberU64() > add.NumberU64() {
				discarded = append(discarded, rem.Transactions()...)
				if rem = pool.chain.GetBlock(rem.ParentHash(), rem.NumberU64()-1); rem == nil {
					log.Error("Unrooted old chain seen by tx pool", "block", oldHead.Number, "hash", oldHead.Hash())
					return
				}
			}
			for add.NumberU64() > rem.NumberU64() {
				included = append(included, add.Transactions()...)
				if add = pool.chain.GetBlock(add.ParentHash(), add.NumberU64()-1); add == nil {
					log.Error("Unrooted new chain seen by tx pool", "block", newHead.Number, "hash", newHead.Hash())
					return
				}
			}
			for rem.Hash() != add.Hash() {
				discarded = append(discarded, rem.Transactions()...)
				if rem = pool.chain.GetBlock(rem.ParentHash(), rem.NumberU64()-1); rem == nil {
					log.Error("Unrooted old chain seen by tx pool", "block", oldHead.Number, "hash", oldHead.Hash())
					return
				}
				included = append(included, add.Transactions()...)
				if add = pool.chain.GetBlock(add.ParentHash(), add.NumberU64()-1); add == nil {
					log.Error("Unrooted new chain seen by tx pool", "block", newHead.Number, "hash", newHead.Hash())
					return
				}
			}
			reinject = types.TxDifference(discarded, included)
		}
	}
	// Initialize the internal state to the current head
	if newHead == nil {
		newHead = pool.chain.CurrentBlock().Header() // Special case during testing
	}
	statedb, err := pool.chain.StateAt(newHead.Root)
	if err != nil {
		log.Error("Failed to reset txpool state", "err", err)
		return
	}
	pool.currentState = statedb
	pool.pendingState = state.ManageState(statedb)
	pool.currentMaxGas = newHead.GasLimit

	// Inject any transactions discarded due to reorgs
	log.Debug("Reinjecting stale transactions", "count", len(reinject))
	pool.addTxsLocked(reinject, false)

	// validate the pool of pending transactions, this will remove
	// any transactions that have been included in the block or
	// have been invalidated because of another transaction (e.g.
	// higher gas price)
	pool.demoteUnexecutables()

	// Update all accounts to the latest known pending nonce
	for addr, list := range pool.pending {
		txs := list.Flatten() // Heavy but will be cached and is needed by the miner anyway
		pool.pendingState.SetNonce(addr, txs[len(txs)-1].Nonce()+1)
	}
	// Check the queue and move transactions over to the pending if possible
	// or remove those that have become invalid
	pool.promoteExecutables(nil)
}

// Stop terminates the transaction pool.
func (pool *TxPool) Stop() {
	// Unsubscribe all subscriptions registered from txpool
	pool.scope.Close()

	// Unsubscribe subscriptions registered from blockchain
	pool.chainHeadSub.Unsubscribe()
	pool.wg.Wait()

	if pool.journal != nil {
		pool.journal.close()
	}
	log.Info("Transaction pool stopped")
}

// SubscribeNewTxsEvent registers a subscription of NewTxsEvent and
// starts sending event to the given channel.
func (pool *TxPool) SubscribeNewTxsEvent(ch chan<- NewTxsEvent) event.Subscription {
	return pool.scope.Track(pool.txFeed.Subscribe(ch))
}

// GasPrice returns the current gas price enforced by the transaction pool.
func (pool *TxPool) GasPrice() *big.Int {
	pool.mu.RLock()
	defer pool.mu.RUnlock()

	return new(big.Int).Set(pool.gasPrice)
}

// SetGasPrice updates the minimum price required by the transaction pool for a
// new transaction, and drops all transactions below this threshold.
func (pool *TxPool) SetGasPrice(price *big.Int) {
	pool.mu.Lock()
	defer pool.mu.Unlock()

	pool.gasPrice = price
	for _, tx := range pool.priced.Cap(price, pool.locals) {
		pool.removeTx(tx.Hash())
	}
	log.Info("Transaction pool price threshold updated", "price", price)
}

// State returns the virtual managed state of the transaction pool.
func (pool *TxPool) State() *state.ManagedState {
	pool.mu.RLock()
	defer pool.mu.RUnlock()

	return pool.pendingState
}

// State returns the current state in the blockchain head
func (pool *TxPool) StateDB() *state.StateDB {
	pool.mu.RLock()
	defer pool.mu.RUnlock()
	return pool.currentState
}

// Stats retrieves the current pool stats, namely the number of pending and the
// number of queued (non-executable) and the number of pbft transactions.
func (pool *TxPool) Stats() (int, int, int) {
	pool.mu.RLock()
	defer pool.mu.RUnlock()

	return pool.stats()
}

// stats retrieves the current pool stats, namely the number of pending and the
// number of queued (non-executable) and the number of pbft transactions.
func (pool *TxPool) stats() (int, int, int) {
	pending := 0
	pbft := 0
	for _, list := range pool.pending {
		txs := list.Flatten()
		for i := 0; i < len(txs); i++ {
			if txs[i].Flag() == 1 {
				pbft++
			} else {
				pending++
			}
		}
	}
	queued := 0
	for _, list := range pool.queue {
		queued += list.Len()
	}
	return pending, queued, pbft
}

// Content retrieves the data content of the transaction pool, returning all the
// pending as well as queued and pbft transactions, grouped by account and sorted by nonce.
func (pool *TxPool) Content() (map[common.Address]types.Transactions, map[common.Address]types.Transactions, map[common.Address]types.Transactions) {
	pool.mu.Lock()
	defer pool.mu.Unlock()

	pending := make(map[common.Address]types.Transactions)
	pbft := make(map[common.Address]types.Transactions)
	for addr, list := range pool.pending {
		txs := list.Flatten()
		tempPendingTxs := make(types.Transactions, 0, txs.Len())
		tempPbftTxs := make(types.Transactions, 0, txs.Len())
		for i := 0; i < txs.Len(); i++ {
			if txs[i].Flag() == 1 {
				tempPbftTxs = append(tempPbftTxs, txs[i])
			} else {
				tempPendingTxs = append(tempPendingTxs, txs[i])
			}
		}
		if tempPendingTxs.Len() > 0 {
			pending[addr] = tempPendingTxs
		}

		if tempPbftTxs.Len() > 0 {
			pbft[addr] = tempPbftTxs
		}
	}
	queued := make(map[common.Address]types.Transactions)
	for addr, list := range pool.queue {
		queued[addr] = list.Flatten()
	}
	return pending, queued, pbft
}

// Pending retrieves all currently processable transactions, groupped by origin
// account and sorted by nonce. The returned transaction set is a copy and can be
// freely modified by calling code.
func (pool *TxPool) Pending() (map[common.Address]types.Transactions, error) {
	pool.mu.Lock()
	defer pool.mu.Unlock()

	pending := make(map[common.Address]types.Transactions)
	for addr, list := range pool.pending {
		txs := list.Flatten()
		tempPendingTxs := make(types.Transactions, 0, txs.Len())
		for i := 0; i < txs.Len(); i++ {
			if txs[i].Flag() == 0 {
				tempPendingTxs = append(tempPendingTxs, txs[i])
			}
		}
		if tempPendingTxs.Len() > 0 {
			pending[addr] = tempPendingTxs
		}
	}
	return pending, nil
}

// Pbft retrieves all currently pbft transactions, groupped by origin
// account. The returned transaction set is a copy and can be
// freely modified by calling code.
func (pool *TxPool) Pbft() (map[common.Address]types.Transactions, error) {
	pool.mu.Lock()
	defer pool.mu.Unlock()

	pbft := make(map[common.Address]types.Transactions)
	for addr, list := range pool.pending {
		txs := list.Flatten()
		tempPbftTxs := make(types.Transactions, 0, txs.Len())
		for i := 0; i < txs.Len(); i++ {
			if txs[i].Flag() == 1 {
				tempPbftTxs = append(tempPbftTxs, txs[i])
			}
		}
		if tempPbftTxs.Len() > 0 {
			pbft[addr] = tempPbftTxs
		}
	}
	return pbft, nil
}

// GetValidPbft retrieves all suitable pbft transactions, groupped by origin
// account. The returned transaction set is a copy and can be
// freely modified by calling code.
func (pool *TxPool) GetValidPbft(number uint64, index uint64) (map[common.Address]types.Transactions, error) {
	pool.mu.Lock()
	defer pool.mu.Unlock()

	pbft := make(map[common.Address]types.Transactions)
	for addr, list := range pool.pending {
		txs := list.Flatten()
		tempPbftTxs := make(types.Transactions, 0, txs.Len())
		for i := 0; i < txs.Len(); i++ {
			tx := txs[i]
			if tx.Flag() != 1 {
				continue
			}

			payload := tx.Data()
			if number != common.BytesToUint64(payload[common.HashLength : common.HashLength + 8]) { // filter unsuitable vote height
				continue
			}
			if index != common.BytesToUint64(payload[common.HashLength + 8 :]) { // filter unsuitable vote index
				continue
			}

			tempPbftTxs = append(tempPbftTxs, txs[i])
		}
		if tempPbftTxs.Len() > 0 {
			pbft[addr] = tempPbftTxs
		}
	}
	return pbft, nil
}

// local retrieves all currently known local transactions, groupped by origin
// account and sorted by nonce. The returned transaction set is a copy and can be
// freely modified by calling code.
func (pool *TxPool) local() map[common.Address]types.Transactions {
	txs := make(map[common.Address]types.Transactions)
	for addr := range pool.locals.accounts {
		if pending := pool.pending[addr]; pending != nil {
			txs[addr] = append(txs[addr], pending.Flatten()...)
		}
		if queued := pool.queue[addr]; queued != nil {
			txs[addr] = append(txs[addr], queued.Flatten()...)
		}
	}
	return txs
}

// validatePbftTx checks whether a pbft transaction is valid
func ValidatePbftTx(state *state.StateDB, h *big.Int, index uint64, tx *types.Transaction, from common.Address) error {
	if *tx.To() != common.HexToAddress("0x0000000000000000000000000000000000000000") {
		return ErrPbftTo
	}
	if tx.Value().Int64() != 0 {
		return ErrPbftAmount
	}
	if tx.Gas() != 0 {
		return ErrPbftGas
	}
	if tx.GasPrice().Int64() != 0 {
		return ErrPbftPrice
	}

	if !manager.IsCommittee(state, from) {
		return ErrPbftSender
	}

	payload := tx.Data()
	len := len(payload)
	if len != common.HashLength + 16 {
		return ErrPbftPayloadLen
	}
<<<<<<< HEAD
	number := common.BytesToUint64(payload[common.HashLength : common.HashLength + 8])
	if number % common.VoteSlot.Uint64() != common.VoteSlot.Uint64()-1 {
=======
	number := new(big.Int).SetBytes(payload[common.HashLength:len]).Uint64()

	if number%common.VoteSlot.Uint64() != common.VoteSlot.Uint64()-1 {
>>>>>>> a66003b5
		return ErrPbftHeight
	}
	if number < h.Uint64() {
		return ErrOverduePbftHeight
	}
	if index != common.BytesToUint64(payload[common.HashLength + 8 :]) {
		return ErrPbftIndex
	}
	return nil
}

// validateTx checks whether a transaction is valid according to the consensus
// rules and adheres to some heuristic limits of the local node (price and size).
func (pool *TxPool) validateTx(tx *types.Transaction, local bool) error {
	// Heuristic limit, reject transactions over 32KB to prevent DOS attacks
	if tx.Size() > 32*1024 {
		return ErrOversizedData
	}

	// Transactions can't be negative. This may never happen using RLP decoded
	// transactions but may occur if you create a transaction using the RPC.
	if tx.Value().Sign() < 0 {
		return ErrNegativeValue
	}

	// Ensure the transaction doesn't exceed the current block limit gas.
	if pool.currentMaxGas < tx.Gas() {
		return ErrGasLimit
	}

	// Make sure the transaction is signed properly
	from, err := types.Sender(pool.signer, tx)
	if err != nil {
		return ErrInvalidSender
	}

	// If it's vote transaction
	if tx.Flag() == 1 {
		return ValidatePbftTx(pool.currentState, pool.chain.CurrentBlock().Number(), (uint64(time.Now().Unix()) - pool.chain.CurrentBlock().Time().Uint64()) / 60, tx, from)
	}

	//If the transaction is authentication, check txCert Signature
	//If the transaction isn't, check the address legality
	if tx.IsRegisterTransaction() {
		err = tx.CheckCertLegality(from)
		if err != nil {
			return ErrInvalidAuthenticationsig
		}
	}

	// Drop non-local transactions under our own minimal accepted gas price
	local = local || pool.locals.contains(from) // account may be local even if the transaction arrived from the network
	if !local && pool.gasPrice.Cmp(tx.GasPrice()) > 0 {
		return ErrUnderpriced
	}

	// Ensure the transaction adheres to nonce ordering
	if pool.currentState.GetNonce(from) > tx.Nonce() {
		return ErrNonceTooLow
	}
	// Transactor should have enough funds to cover the costs
	// cost == V + GP * GL
	if pool.currentState.GetBalance(from).Cmp(tx.Cost()) < 0 {
		return ErrInsufficientFunds
	}
	intrGas, err := IntrinsicGas(tx.Data(), tx.To() == nil, pool.homestead)
	if err != nil {
		return err
	}
	if tx.Gas() < intrGas {
		return ErrIntrinsicGas
	}
	return nil
}

// add validates a transaction and inserts it into the non-executable queue for
// later pending promotion and execution. If the transaction is a replacement for
// an already pending or queued one, it overwrites the previous and returns this
// so outer code doesn't uselessly call promote.
//
// If a newly added transaction is marked as local, its sending account will be
// whitelisted, preventing any associated transaction from being dropped out of
// the pool due to pricing constraints.
func (pool *TxPool) add(tx *types.Transaction, local bool) (bool, error) {
	// If the transaction is already known, discard it
	hash := tx.Hash()
	if pool.all[hash] != nil && tx.Flag() == 0 {
		log.Debug("Discarding already known transaction", "hash", hash)
		return false, fmt.Errorf("known transaction: %x", hash)
	}
	// If the transaction fails basic validation, discard it
	if err := pool.validateTx(tx, local); err != nil {
		log.Debug("Discarding invalid transaction", "hash", hash, "err", err)
		invalidTxCounter.Inc(1)
		return false, err
	}
	// If the transaction pool is full, discard underpriced transactions
	if uint64(len(pool.all)) >= pool.config.GlobalSlots + pool.config.GlobalQueue && tx.Flag() != 1 {
		return false, ErrTxpoolFull
	}
	// If the transaction is replacing an already pending one, do directly
	from, _ := types.Sender(pool.signer, tx) // already validated
	if list := pool.pending[from]; list != nil && list.Overlaps(tx) {
		// Nonce already pending, check if required price bump is met
		inserted, old := list.Add(tx, pool.config.PriceBump)
		if !inserted {
			pendingDiscardCounter.Inc(1)
			return false, ErrReplaceUnderpriced
		}
		// New transaction is better, replace old one
		if old != nil {
			delete(pool.all, old.Hash())
			pool.priced.Removed()
			pendingReplaceCounter.Inc(1)
		}
		pool.all[tx.Hash()] = tx
		pool.priced.Put(tx)
		pool.journalTx(from, tx)

		log.Debug("Pooled new executable transaction", "hash", hash, "from", from, "to", tx.To())

		// We've directly injected a replacement transaction, notify subsystems
		go pool.txFeed.Send(NewTxsEvent{types.Transactions{tx}})

		return old != nil, nil
	}

	// New transaction isn't replacing a pending one, push into queue
	replace, err := pool.enqueueTx(hash, tx)
	if err != nil {
		return false, err
	}
	// Mark local addresses and journal local transactions
	if local {
		pool.locals.add(from)
	}
	pool.journalTx(from, tx)

	log.Debug("Pooled new future transaction", "hash", hash, "from", from, "to", tx.To())
	return replace, nil
}

// enqueueTx inserts a new transaction into the non-executable transaction queue.
//
// Note, this method assumes the pool lock is held!
func (pool *TxPool) enqueueTx(hash common.Hash, tx *types.Transaction) (bool, error) {
	// Try to insert the transaction into the future queue
	from, _ := types.Sender(pool.signer, tx) // already validated
	if pool.queue[from] == nil {
		pool.queue[from] = newTxList(false)
	}
	inserted, old := pool.queue[from].Add(tx, pool.config.PriceBump)
	if !inserted {
		// An older transaction was better, discard this
		queuedDiscardCounter.Inc(1)
		return false, ErrReplaceUnderpriced
	}
	// Discard any previous transaction and mark this
	if old != nil {
		delete(pool.all, old.Hash())
		pool.priced.Removed()
		queuedReplaceCounter.Inc(1)
	}
	pool.all[hash] = tx
	pool.priced.Put(tx)
	return old != nil, nil
}

// journalTx adds the specified transaction to the local disk journal if it is
// deemed to have been sent from a local account.
func (pool *TxPool) journalTx(from common.Address, tx *types.Transaction) {
	// Only journal if it's enabled and the transaction is local
	if pool.journal == nil || !pool.locals.contains(from) {
		return
	}
	if err := pool.journal.insert(tx); err != nil {
		log.Warn("Failed to journal local transaction", "err", err)
	}
}

// promoteTx adds a transaction to the pending (processable) list of transactions
// and returns whether it was inserted or an older was better.
// Note, this method assumes the pool lock is held!
func (pool *TxPool) promoteTx(addr common.Address, hash common.Hash, tx *types.Transaction) bool {
	// Try to insert the transaction into the pending queue
	if pool.pending[addr] == nil {
		pool.pending[addr] = newTxList(true)
	}
	list := pool.pending[addr]

	inserted, old := list.Add(tx, pool.config.PriceBump)
	if !inserted {
		// An older transaction was better, discard this
		delete(pool.all, hash)
		pool.priced.Removed()

		pendingDiscardCounter.Inc(1)
		return false
	}
	// Otherwise discard any previous transaction and mark this
	if old != nil {
		delete(pool.all, old.Hash())
		pool.priced.Removed()

		pendingReplaceCounter.Inc(1)
	}
	// Failsafe to work around direct pending inserts (tests)
	if pool.all[hash] == nil {
		pool.all[hash] = tx
		pool.priced.Put(tx)
	}
	// Set the potentially new pending nonce and notify any subsystems of the new tx
	pool.beats[addr] = time.Now()
	pool.pendingState.SetNonce(addr, tx.Nonce()+1)

	return true
}

// AddLocal enqueues a single transaction into the pool if it is valid, marking
// the sender as a local one in the mean time, ensuring it goes around the local
// pricing constraints.
func (pool *TxPool) AddLocal(tx *types.Transaction) error {
	return pool.addTx(tx, !pool.config.NoLocals)
}

// AddRemote enqueues a single transaction into the pool if it is valid. If the
// sender is not among the locally tracked ones, full pricing constraints will
// apply.
func (pool *TxPool) AddRemote(tx *types.Transaction) error {
	return pool.addTx(tx, false)
}

// AddLocals enqueues a batch of transactions into the pool if they are valid,
// marking the senders as a local ones in the mean time, ensuring they go around
// the local pricing constraints.
func (pool *TxPool) AddLocals(txs []*types.Transaction) []error {
	return pool.addTxs(txs, !pool.config.NoLocals)
}

// AddRemotes enqueues a batch of transactions into the pool if they are valid.
// If the senders are not among the locally tracked ones, full pricing constraints
// will apply.
func (pool *TxPool) AddRemotes(txs []*types.Transaction) []error {
	return pool.addTxs(txs, false)
}

// addTx enqueues a single transaction into the pool if it is valid.
func (pool *TxPool) addTx(tx *types.Transaction, local bool) error {
	pool.mu.Lock()
	defer pool.mu.Unlock()

	// Try to inject the transaction and update any state
	replace, err := pool.add(tx, local)
	if err != nil {
		return err
	}
	// If we added a new transaction, run promotion checks and return
	if !replace {
		from, _ := types.Sender(pool.signer, tx) // already validated
		pool.promoteExecutables([]common.Address{from})
	}
	return nil
}

// addTxs attempts to queue a batch of transactions if they are valid.
func (pool *TxPool) addTxs(txs []*types.Transaction, local bool) []error {
	pool.mu.Lock()
	defer pool.mu.Unlock()

	return pool.addTxsLocked(txs, local)
}

// addTxsLocked attempts to queue a batch of transactions if they are valid,
// whilst assuming the transaction pool lock is already held.
func (pool *TxPool) addTxsLocked(txs []*types.Transaction, local bool) []error {
	// Add the batch of transaction, tracking the accepted ones
	dirty := make(map[common.Address]struct{})
	errs := make([]error, len(txs))

	for i, tx := range txs {
		var replace bool
		if replace, errs[i] = pool.add(tx, local); errs[i] == nil {
			if !replace {
				from, _ := types.Sender(pool.signer, tx) // already validated
				dirty[from] = struct{}{}
			}
		}
	}
	// Only reprocess the internal state if something was actually added
	if len(dirty) > 0 {
		addrs := make([]common.Address, 0, len(dirty))
		for addr := range dirty {
			addrs = append(addrs, addr)
		}
		pool.promoteExecutables(addrs)
	}
	return errs
}

// Status returns the status (unknown/pending/queued) of a batch of transactions
// identified by their hashes.
func (pool *TxPool) Status(hashes []common.Hash) []TxStatus {
	pool.mu.RLock()
	defer pool.mu.RUnlock()

	status := make([]TxStatus, len(hashes))
	for i, hash := range hashes {
		if tx := pool.all[hash]; tx != nil {
			from, _ := types.Sender(pool.signer, tx) // already validated

			// check pbft tx list
			//if pbft := pool.pbft[from]; pbft != nil {
			//	var exist bool = false
			//	for _, pbftTx := range pool.pbft[from].Flatten() {
			//		if pbftTx.Hash() == tx.Hash() {
			//			status[i] = TxStatusPbft
			//			exist = true
			//			break
			//		}
			//	}
			//	if exist {
			//		continue
			//	}
			//}
			if pool.pending[from] != nil && pool.pending[from].txs.items[tx.Nonce()] != nil {
				status[i] = TxStatusPending
			} else {
				status[i] = TxStatusQueued
			}
		}
	}
	return status
}

// Get returns a transaction if it is contained in the pool
// and nil otherwise.
func (pool *TxPool) Get(hash common.Hash) *types.Transaction {
	pool.mu.RLock()
	defer pool.mu.RUnlock()

	return pool.all[hash]
}

// removeTx removes a single transaction from the queue, moving all subsequent
// transactions back to the future queue.
func (pool *TxPool) removeTx(hash common.Hash) {
	// Fetch the transaction we wish to delete
	tx, ok := pool.all[hash]
	if !ok {
		return
	}
	addr, _ := types.Sender(pool.signer, tx) // already validated during insertion

	// Remove it from the list of known transactions
	delete(pool.all, hash)
	pool.priced.Removed()

	// Remove the transaction from the pending lists and reset the account nonce
	if pending := pool.pending[addr]; pending != nil {
		if removed, invalids := pending.Remove(tx); removed {
			// If no more transactions are left, remove the list
			if pending.Empty() {
				delete(pool.pending, addr)
				delete(pool.beats, addr)
			} else {
				// Otherwise postpone any invalidated transactions
				for _, tx := range invalids {
					pool.enqueueTx(tx.Hash(), tx)
				}
			}
			// Update the account nonce if needed
			if nonce := tx.Nonce(); pool.pendingState.GetNonce(addr) > nonce {
				pool.pendingState.SetNonce(addr, nonce)
			}
			return
		}
	}
	// Transaction is in the future queue
	if future := pool.queue[addr]; future != nil {
		future.Remove(tx)
		if future.Empty() {
			delete(pool.queue, addr)
		}
	}
}

// promoteExecutables moves transactions that have become processable from the
// future queue to the set of pending transactions. During this process, all
// invalidated transactions (low nonce, low balance) are deleted.
func (pool *TxPool) promoteExecutables(accounts []common.Address) {
	// Track the promoted transactions to broadcast them at once
	var promoted []*types.Transaction

	// Gather all the accounts potentially needing updates
	if accounts == nil {
		accounts = make([]common.Address, 0, len(pool.queue))
		for addr := range pool.queue {
			accounts = append(accounts, addr)
		}
	}
	// Iterate over all accounts and promote any executable transactions
	for _, addr := range accounts {
		list := pool.queue[addr]
		if list == nil {
			continue // Just in case someone calls with a non existing account
		}
		// Drop all transactions that are deemed too old (low nonce)
		for _, tx := range list.Forward(pool.currentState.GetNonce(addr)) {
			hash := tx.Hash()
			log.Trace("Removed old queued transaction", "hash", hash)
			delete(pool.all, hash)
			pool.priced.Removed()
		}
		// Drop all transactions that are too costly (low balance or out of gas)
		drops, _ := list.Filter(pool.currentState.GetBalance(addr), pool.currentMaxGas)
		for _, tx := range drops {
			hash := tx.Hash()
			log.Trace("Removed unpayable queued transaction", "hash", hash)
			delete(pool.all, hash)
			pool.priced.Removed()
			queuedNofundsCounter.Inc(1)
		}
		// Gather all executable transactions and promote them
		for _, tx := range list.Ready(pool.pendingState.GetNonce(addr)) {
			hash := tx.Hash()
			if pool.promoteTx(addr, hash, tx) {
				log.Trace("Promoting queued transaction", "hash", hash)
				promoted = append(promoted, tx)
			}
		}
		// Drop all transactions over the allowed limit
		if !pool.locals.contains(addr) {
			for _, tx := range list.Cap(int(pool.config.AccountQueue)) {
				hash := tx.Hash()
				delete(pool.all, hash)
				pool.priced.Removed()
				queuedRateLimitCounter.Inc(1)
				log.Trace("Removed cap-exceeding queued transaction", "hash", hash)
			}
		}
		// Delete the entire queue entry if it became empty.
		if list.Empty() {
			delete(pool.queue, addr)
		}
	}
	// Notify subsystem for new promoted transactions.
	if len(promoted) > 0 {
		pool.txFeed.Send(NewTxsEvent{promoted})
	}
	// If the pending limit is overflown, start equalizing allowances
	pending := uint64(0)
	for _, list := range pool.pending {
		pending += uint64(list.Len())
	}
	if pending > pool.config.GlobalSlots {
		pendingBeforeCap := pending
		// Assemble a spam order to penalize large transactors first
		spammers := prque.New()
		for addr, list := range pool.pending {
			// Only evict transactions from high rollers
			if !pool.locals.contains(addr) && uint64(list.Len()) > pool.config.AccountSlots {
				spammers.Push(addr, float32(list.Len()))
			}
		}
		// Gradually drop transactions from offenders
		offenders := []common.Address{}
		for pending > pool.config.GlobalSlots && !spammers.Empty() {
			// Retrieve the next offender if not local address
			offender, _ := spammers.Pop()
			offenders = append(offenders, offender.(common.Address))

			// Equalize balances until all the same or below threshold
			if len(offenders) > 1 {
				// Calculate the equalization threshold for all current offenders
				threshold := pool.pending[offender.(common.Address)].Len()

				// Iteratively reduce all offenders until below limit or threshold reached
				for pending > pool.config.GlobalSlots && pool.pending[offenders[len(offenders)-2]].Len() > threshold {
					for i := 0; i < len(offenders)-1; i++ {
						list := pool.pending[offenders[i]]
						for _, tx := range list.Cap(list.Len() - 1) {
							// Drop the transaction from the global pools too
							hash := tx.Hash()
							delete(pool.all, hash)
							pool.priced.Removed()

							// Update the account nonce to the dropped transaction
							if nonce := tx.Nonce(); pool.pendingState.GetNonce(offenders[i]) > nonce {
								pool.pendingState.SetNonce(offenders[i], nonce)
							}
							log.Trace("Removed fairness-exceeding pending transaction", "hash", hash)
						}
						pending--
					}
				}
			}
		}
		// If still above threshold, reduce to limit or min allowance
		if pending > pool.config.GlobalSlots && len(offenders) > 0 {
			for pending > pool.config.GlobalSlots && uint64(pool.pending[offenders[len(offenders)-1]].Len()) > pool.config.AccountSlots {
				for _, addr := range offenders {
					list := pool.pending[addr]
					for _, tx := range list.Cap(list.Len() - 1) {
						// Drop the transaction from the global pools too
						hash := tx.Hash()
						delete(pool.all, hash)
						pool.priced.Removed()

						// Update the account nonce to the dropped transaction
						if nonce := tx.Nonce(); pool.pendingState.GetNonce(addr) > nonce {
							pool.pendingState.SetNonce(addr, nonce)
						}
						log.Trace("Removed fairness-exceeding pending transaction", "hash", hash)
					}
					pending--
				}
			}
		}
		pendingRateLimitCounter.Inc(int64(pendingBeforeCap - pending))
	}
	// If we've queued more transactions than the hard limit, drop oldest ones
	queued := uint64(0)
	for _, list := range pool.queue {
		queued += uint64(list.Len())
	}
	if queued > pool.config.GlobalQueue {
		// Sort all accounts with queued transactions by heartbeat
		addresses := make(addresssByHeartbeat, 0, len(pool.queue))
		for addr := range pool.queue {
			if !pool.locals.contains(addr) { // don't drop locals
				addresses = append(addresses, addressByHeartbeat{addr, pool.beats[addr]})
			}
		}
		sort.Sort(addresses)

		// Drop transactions until the total is below the limit or only locals remain
		for drop := queued - pool.config.GlobalQueue; drop > 0 && len(addresses) > 0; {
			addr := addresses[len(addresses)-1]
			list := pool.queue[addr.address]

			addresses = addresses[:len(addresses)-1]

			// Drop all transactions if they are less than the overflow
			if size := uint64(list.Len()); size <= drop {
				for _, tx := range list.Flatten() {
					pool.removeTx(tx.Hash())
				}
				drop -= size
				queuedRateLimitCounter.Inc(int64(size))
				continue
			}
			// Otherwise drop only last few transactions
			txs := list.Flatten()
			for i := len(txs) - 1; i >= 0 && drop > 0; i-- {
				pool.removeTx(txs[i].Hash())
				drop--
				queuedRateLimitCounter.Inc(1)
			}
		}
	}
}

// demoteUnexecutables removes invalid and processed transactions from the pools
// executable/pending queue and any subsequent transactions that become unexecutable
// are moved back into the future queue.
func (pool *TxPool) demoteUnexecutables() {
	// Iterate over all accounts and demote any non-executable transactions
	for addr, list := range pool.pending {
		nonce := pool.currentState.GetNonce(addr)

		// Drop all transactions that are deemed too old (low nonce)
		for _, tx := range list.Forward(nonce) {
			hash := tx.Hash()
			log.Trace("Removed old pending transaction", "hash", hash)
			delete(pool.all, hash)
			pool.priced.Removed()
		}
		// Drop all transactions that are too costly (low balance or out of gas), and queue any invalids back for later
		drops, invalids := list.Filter(pool.currentState.GetBalance(addr), pool.currentMaxGas)
		for _, tx := range drops {
			hash := tx.Hash()
			log.Trace("Removed unpayable pending transaction", "hash", hash)
			delete(pool.all, hash)
			pool.priced.Removed()
			pendingNofundsCounter.Inc(1)
		}
		for _, tx := range invalids {
			hash := tx.Hash()
			log.Trace("Demoting pending transaction", "hash", hash)
			pool.enqueueTx(hash, tx)
		}
		// If there's a gap in front, warn (should never happen) and postpone all transactions
		if list.Len() > 0 && list.txs.Get(nonce) == nil {
			for _, tx := range list.Cap(0) {
				hash := tx.Hash()
				log.Error("Demoting invalidated transaction", "hash", hash)
				pool.enqueueTx(hash, tx)
			}
		}
		// Delete the entire queue entry if it became empty.
		if list.Empty() {
			delete(pool.pending, addr)
			delete(pool.beats, addr)
		}
	}

	// Drop all pbft transactions that different from current height(such as: 9, 19, ..., 109, etc)
	curBlock := pool.chain.CurrentBlock()
	for addr, list := range pool.pending {
		txs := list.Flatten()
		for i := 0; i < txs.Len(); i++ {
			tx := txs[i]
			if tx.Flag() != 1 {
				continue
			}

			payload := tx.Data()
<<<<<<< HEAD
			vote_h := common.BytesToUint64(payload[common.HashLength : common.HashLength + 8])
			vote_index := common.BytesToUint64(payload[common.HashLength + 8 :])
			if vote_h < curBlock.NumberU64() || vote_index < (uint64(time.Now().Unix()) - curBlock.Time().Uint64()) / 60 {
=======
			vote_h := new(big.Int).SetBytes(payload[common.HashLength:]).Uint64()

			if vote_h < height {
>>>>>>> a66003b5
				list.txs.Remove(tx.Nonce())
				hash := tx.Hash()
				log.Trace("Removed overdue vote transaction", "hash", hash)
				delete(pool.all, hash)
				pool.priced.Removed()
			}
		}

		// Delete the entire queue entry if it became empty.
		if list.Empty() {
			delete(pool.pending, addr)
			delete(pool.beats, addr)
		}
	}
}

// addressByHeartbeat is an account address tagged with its last activity timestamp.
type addressByHeartbeat struct {
	address   common.Address
	heartbeat time.Time
}

type addresssByHeartbeat []addressByHeartbeat

func (a addresssByHeartbeat) Len() int           { return len(a) }
func (a addresssByHeartbeat) Less(i, j int) bool { return a[i].heartbeat.Before(a[j].heartbeat) }
func (a addresssByHeartbeat) Swap(i, j int)      { a[i], a[j] = a[j], a[i] }

// accountSet is simply a set of addresses to check for existence, and a signer
// capable of deriving addresses from transactions.
type accountSet struct {
	accounts map[common.Address]struct{}
	signer   types.Signer
}

// newAccountSet creates a new address set with an associated signer for sender
// derivations.
func newAccountSet(signer types.Signer) *accountSet {
	return &accountSet{
		accounts: make(map[common.Address]struct{}),
		signer:   signer,
	}
}

// contains checks if a given address is contained within the set.
func (as *accountSet) contains(addr common.Address) bool {
	_, exist := as.accounts[addr]
	return exist
}

// containsTx checks if the sender of a given tx is within the set. If the sender
// cannot be derived, this method returns false.
func (as *accountSet) containsTx(tx *types.Transaction) bool {
	if addr, err := types.Sender(as.signer, tx); err == nil {
		return as.contains(addr)
	}
	return false
}

// add inserts a new address into the set to track.
func (as *accountSet) add(addr common.Address) {
	as.accounts[addr] = struct{}{}
}<|MERGE_RESOLUTION|>--- conflicted
+++ resolved
@@ -727,14 +727,8 @@
 	if len != common.HashLength + 16 {
 		return ErrPbftPayloadLen
 	}
-<<<<<<< HEAD
 	number := common.BytesToUint64(payload[common.HashLength : common.HashLength + 8])
 	if number % common.VoteSlot.Uint64() != common.VoteSlot.Uint64()-1 {
-=======
-	number := new(big.Int).SetBytes(payload[common.HashLength:len]).Uint64()
-
-	if number%common.VoteSlot.Uint64() != common.VoteSlot.Uint64()-1 {
->>>>>>> a66003b5
 		return ErrPbftHeight
 	}
 	if number < h.Uint64() {
@@ -1352,15 +1346,9 @@
 			}
 
 			payload := tx.Data()
-<<<<<<< HEAD
 			vote_h := common.BytesToUint64(payload[common.HashLength : common.HashLength + 8])
 			vote_index := common.BytesToUint64(payload[common.HashLength + 8 :])
 			if vote_h < curBlock.NumberU64() || vote_index < (uint64(time.Now().Unix()) - curBlock.Time().Uint64()) / 60 {
-=======
-			vote_h := new(big.Int).SetBytes(payload[common.HashLength:]).Uint64()
-
-			if vote_h < height {
->>>>>>> a66003b5
 				list.txs.Remove(tx.Nonce())
 				hash := tx.Hash()
 				log.Trace("Removed overdue vote transaction", "hash", hash)
