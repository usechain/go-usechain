--- conflicted
+++ resolved
@@ -179,14 +179,9 @@
 		if tx.Flag() == 1 {
 			payload := tx.Data()
 			blockHash := payload[:common.HashLength]
-<<<<<<< HEAD
 			number := common.BytesToUint64(payload[common.HashLength : common.HashLength + 8])
 			index := common.BytesToUint64(payload[common.HashLength + 8 :])
 			return fmt.Sprintf("pbft vote: block %v, height %v, index %v", common.BytesToHash(blockHash).String(), number, index)
-=======
-			number := payload[common.HashLength:]
-			return fmt.Sprintf("pbft vote: block %v, height %v", common.BytesToHash(blockHash).String(), new(big.Int).SetBytes(number).Uint64())
->>>>>>> a66003b5
 		}
 		if to := tx.To(); to != nil {
 			return fmt.Sprintf("%s: %v hui + %v gas × %v hui", tx.To().Hex(), tx.Value(), tx.Gas(), tx.GasPrice())
