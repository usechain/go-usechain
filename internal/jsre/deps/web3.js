--- conflicted
+++ resolved
@@ -5592,14 +5592,6 @@
             getter: 'euse_mining'
         }),
         new Property({
-<<<<<<< HEAD
-            name: 'hashrate',
-            getter: 'use_hashrate',
-            outputFormatter: utils.toDecimal
-        }),
-        new Property({
-=======
->>>>>>> 9f59c7cd
             name: 'syncing',
             getter: 'use_syncing',
             outputFormatter: formatters.outputSyncingFormatter
